/*
 * COPYRIGHT:       See COPYING in the top level directory
 * PROJECT:         ReactOS Win32 Graphical Subsystem (WIN32K)
 * FILE:            include/win32k/ntgdihal.h
 * PURPOSE:         Win32 Shared GDI Handle/Object Types
 * PROGRAMMER:      Alex Ionescu (alex@relsoft.net)
 */

/* INCLUDES ******************************************************************/

#ifndef _NTGDIHDL_
#define _NTGDIHDL_

#include <winddi.h>

/* DEFINES *******************************************************************/

/* Base address where the handle table is mapped to */
#define GDI_HANDLE_TABLE_BASE_ADDRESS (0x400000)

/* GDI handle table can hold 0x4000 handles */
#define GDI_HANDLE_COUNT 0x4000
#define GDI_GLOBAL_PROCESS (0x0)

/* Handle Masks and shifts */
#define GDI_HANDLE_INDEX_MASK (GDI_HANDLE_COUNT - 1)
#define GDI_HANDLE_TYPE_MASK  0x007f0000
#define GDI_HANDLE_BASETYPE_MASK 0x001f0000
#define GDI_HANDLE_STOCK_MASK 0x00800000
#define GDI_HANDLE_REUSE_MASK 0xff000000
#define GDI_HANDLE_UPPER_MASK (GDI_HANDLE_TYPE_MASK|GDI_HANDLE_STOCK_MASK|GDI_HANDLE_REUSE_MASK)
#define GDI_HANDLE_REUSECNT_SHIFT 24
#define GDI_HANDLE_BASETYPE_SHIFT 16

#define GDI_ENTRY_STOCK_MASK 0x00000080
#define GDI_ENTRY_REUSE_MASK 0x0000ff00
#define GDI_ENTRY_REUSE_INC 0x00000100
#define GDI_ENTRY_BASETYPE_MASK 0x001f0000
#define GDI_ENTRY_REUSECNT_SHIFT 8
#define GDI_ENTRY_UPPER_SHIFT 16

#define GDI_OBJECT_TAG_DC       TAG('G', 'l', 'a', '1')
#define GDI_OBJECT_TAG_REGION   TAG('G', 'l', 'a', '4')
#define GDI_OBJECT_TAG_BITMAP   TAG('G', 'l', 'a', '5')
#define GDI_OBJECT_TAG_CLIOBJ   TAG('G', 'h', '0', '6')
#define GDI_OBJECT_TAG_PATH     TAG('G', 'h', '0', '7')
#define GDI_OBJECT_TAG_PALETTE  TAG('G', 'l', 'a', '8')
#define GDI_OBJECT_TAG_COLSPC   TAG('G', 'h', '0', '9')
#define GDI_OBJECT_TAG_FONT     TAG('G', 'l', 'a', ':')
#define GDI_OBJECT_TAG_PFE      TAG('G', 'h', '0', '<')
#define GDI_OBJECT_TAG_BRUSH    TAG('G', 'l', 'a', '@')
#define GDI_OBJECT_TAG_ENUMFONT TAG('G', 'h', '0', 'F')

#define GDI_OBJECT_TAG_DDRAW    TAG('D', 'h', ' ', '1')
#define GDI_OBJECT_TAG_DDSURF   TAG('D', 'h', ' ', '2')

/*! \defgroup GDI object types
 *
 *  GDI object types
 *
 */
/*@{*/
#define GDI_OBJECT_TYPE_DC            0x00010000
#define GDI_OBJECT_TYPE_DIRECTDRAW    0x00020000 /* Should be moved away from gdi objects */
#define GDI_OBJECT_TYPE_DD_SURFACE    0x00030000 /* Should be moved away from gdi objects */
#define GDI_OBJECT_TYPE_REGION        0x00040000
#define GDI_OBJECT_TYPE_BITMAP        0x00050000
#define GDI_OBJECT_TYPE_CLIOBJ        0x00060000
#define GDI_OBJECT_TYPE_PATH          0x00070000
#define GDI_OBJECT_TYPE_PALETTE       0x00080000
#define GDI_OBJECT_TYPE_COLORSPACE    0x00090000
#define GDI_OBJECT_TYPE_FONT          0x000a0000

#define GDI_OBJECT_TYPE_BRUSH         0x00100000
#define GDI_OBJECT_TYPE_DD_VIDEOPORT  0x00120000 /* Should be moved away from gdi objects */
#define GDI_OBJECT_TYPE_DD_MOTIONCOMP 0x00140000 /* Should be moved away from gdi objects */
#define GDI_OBJECT_TYPE_ENUMFONT      0x00160000

/* Following object types are derived types from the above base types
   use 0x001f0000 as mask to get the base type */
#define GDI_OBJECT_TYPE_EMF         0x00210000
#define GDI_OBJECT_TYPE_METAFILE    0x00260000
#define GDI_OBJECT_TYPE_ENHMETAFILE 0x00460000
#define GDI_OBJECT_TYPE_PEN         0x00300000
#define GDI_OBJECT_TYPE_EXTPEN      0x00500000
#define GDI_OBJECT_TYPE_METADC      0x00660000
/*#define GDI_OBJECT_TYPE_DD_PALETTE    0x00630000 unused at the moment, other value required */
/*#define GDI_OBJECT_TYPE_DD_CLIPPER    0x00640000 unused at the moment, other value required  */

/* Following object types made up for ROS */
#define GDI_OBJECT_TYPE_DONTCARE    0x007f0000
/** Not really an object type. Forces GDI_FreeObj to be silent. */
#define GDI_OBJECT_TYPE_SILENT      0x80000000
/*@}*/

/* Handle macros */
#define GDI_HANDLE_CREATE(i, t)    \
    ((HANDLE)(((i) & GDI_HANDLE_INDEX_MASK) | ((t) & GDI_HANDLE_TYPE_MASK)))

#define GDI_HANDLE_GET_INDEX(h)    \
    (((ULONG_PTR)(h)) & GDI_HANDLE_INDEX_MASK)

#define GDI_HANDLE_GET_TYPE(h)     \
    (((ULONG_PTR)(h)) & GDI_HANDLE_TYPE_MASK)

#define GDI_HANDLE_IS_TYPE(h, t)   \
    ((t) == (((ULONG_PTR)(h)) & GDI_HANDLE_TYPE_MASK))

#define GDI_HANDLE_IS_STOCKOBJ(h)  \
    (0 != (((ULONG_PTR)(h)) & GDI_HANDLE_STOCK_MASK))

#define GDI_HANDLE_SET_STOCKOBJ(h) \
    ((h) = (HANDLE)(((ULONG_PTR)(h)) | GDI_HANDLE_STOCK_MASK))

#define GDI_HANDLE_GET_UPPER(h)     \
    (((ULONG_PTR)(h)) & GDI_HANDLE_UPPER_MASK)

#define GDI_HANDLE_GET_REUSECNT(h)     \
    (((ULONG_PTR)(h)) >> GDI_HANDLE_REUSECNT_SHIFT)

#define GDI_ENTRY_GET_REUSECNT(e)     \
    ((((ULONG_PTR)(e)) & GDI_ENTRY_REUSE_MASK) >> GDI_ENTRY_REUSECNT_SHIFT)

#define GDI_OBJECT_GET_TYPE_INDEX(t) \
    ((t & GDI_HANDLE_BASETYPE_MASK) >> GDI_HANDLE_BASETYPE_SHIFT)

/* DC OBJ Types */
#define DC_TYPE_DIRECT 0  // normal device context
#define DC_TYPE_MEMORY 1  // memory device context
#define DC_TYPE_INFO   2  // information context

/* DC OBJ Flags */
#define DC_FLAG_DISPLAY            0x0001
#define DC_FLAG_DIRECT             0x0002
#define DC_FLAG_CANCELLED          0x0004
#define DC_FLAG_PERMANENT          0x0008
#define DC_FLAG_DIRTY_RAO          0x0010
#define DC_FLAG_ACCUM_WMGR         0x0020
#define DC_FLAG_ACCUM_APP          0x0040
#define DC_FLAG_RESET              0x0080
#define DC_FLAG_SYNCHRONIZEACCESS  0x0100
#define DC_FLAG_EPSPRINTINGESCAPE  0x0200
#define DC_FLAG_TEMPINFODC         0x0400
#define DC_FLAG_FULLSCREEN         0x0800
#define DC_FLAG_IN_CLONEPDEV       0x1000
#define DC_FLAG_REDIRECTION        0x2000
#define DC_FLAG_SHAREACCESS        0x4000

/* DC_ATTR Dirty Flags */
#define DIRTY_FILL                          0x00000001
#define DIRTY_LINE                          0x00000002
#define DIRTY_TEXT                          0x00000004
#define DIRTY_BACKGROUND                    0x00000008
#define DIRTY_CHARSET                       0x00000010
#define SLOW_WIDTHS                         0x00000020
#define DC_CACHED_TM_VALID                  0x00000040
#define DISPLAY_DC                          0x00000080
#define DIRTY_PTLCURRENT                    0x00000100
#define DIRTY_PTFXCURRENT                   0x00000200
#define DIRTY_STYLESTATE                    0x00000400
#define DC_PLAYMETAFILE                     0x00000800
#define DC_BRUSH_DIRTY                      0x00001000
#define DC_PEN_DIRTY                        0x00002000
#define DC_DIBSECTION                       0x00004000
#define DC_LAST_CLIPRGN_VALID               0x00008000
#define DC_PRIMARY_DISPLAY                  0x00010000
#define DC_MODE_DIRTY                       0x00200000
#define DC_FONTTEXT_DIRTY                   0x00400000

/* DC_ATTR LCD Flags */
#define LDC_LDC           0x00000001 // (init) local DC other than a normal DC
#define LDC_EMFLDC        0x00000002 // Enhance Meta File local DC
#define LDC_INIT_DOCUMENT 0x00000040
#define LDC_INIT_PAGE     0x00000080
#define LDC_KILL_DOCUMENT 0x00010000


/* DC_ATTR Xform Flags */
#define METAFILE_TO_WORLD_IDENTITY          0x00000001
#define WORLD_TO_PAGE_IDENTITY              0x00000002
#define DEVICE_TO_PAGE_INVALID              0x00000008
#define DEVICE_TO_WORLD_INVALID             0x00000010
#define WORLD_TRANSFORM_SET                 0x00000020
#define POSITIVE_Y_IS_UP                    0x00000040
#define INVALIDATE_ATTRIBUTES               0x00000080
#define PTOD_EFM11_NEGATIVE                 0x00000100
#define PTOD_EFM22_NEGATIVE                 0x00000200
#define ISO_OR_ANISO_MAP_MODE               0x00000400
#define PAGE_TO_DEVICE_IDENTITY             0x00000800
#define PAGE_TO_DEVICE_SCALE_IDENTITY       0x00001000
#define PAGE_XLATE_CHANGED                  0x00002000
#define PAGE_EXTENTS_CHANGED                0x00004000
#define WORLD_XFORM_CHANGED                 0x00008000

/* TYPES *********************************************************************/

typedef struct _GDI_TABLE_ENTRY
{
    PVOID KernelData; /* Points to the kernel mode structure */
    SHORT ProcessId;  /* process id that created the object, 0 for stock objects */
    SHORT nCount;     /* usage count of object handles */
    LONG  Type;       /* the first 16 bit is the object type including the stock obj flag, the last 16 bits is just the object type */
    PVOID UserData;   /* Points to the user mode structure, usually NULL though */
} GDI_TABLE_ENTRY, *PGDI_TABLE_ENTRY;

typedef struct _RGNATTR
{
    ULONG AttrFlags;
    ULONG Flags;
    RECTL Rect;
} RGNATTR,*PRGNATTR;

// Local DC structure (_DC_ATTR) PVOID pvLDC;
typedef struct _LDC
{
    HDC hDC;
    ULONG Flags;
    INT iType;
    PVOID pvEmfDC;        /* Pointer to ENHMETAFILE structure */
    ABORTPROC pAbortProc; /* AbortProc for Printing */
    HANDLE hPrinter;      /* Local or Remote Printer driver */
    INT iInitPage;        /* Start/Stop */
    INT iInitDocument;
} LDC, *PLDC;

typedef struct _DC_ATTR
{
    PVOID pvLDC;
    ULONG ulDirty_;
    HANDLE hbrush;
    HANDLE hpen;
    COLORREF crBackgroundClr;
    ULONG ulBackgroundClr;
    COLORREF crForegroundClr;
    ULONG ulForegroundClr;
    COLORREF crBrushClr;
    ULONG ulBrushClr;
    COLORREF crPenClr;
    ULONG ulPenClr;
    DWORD iCS_CP;
    INT iGraphicsMode;
    BYTE jROP2;
    BYTE jBkMode;
    BYTE jFillMode;
    BYTE jStretchBltMode;
    POINTL ptlCurrent;
    POINTL ptfxCurrent;
    LONG lBkMode;
    LONG lFillMode;
    LONG lStretchBltMode;
    FLONG flFontMapper;
    LONG lIcmMode;
    HANDLE hcmXform;
    HCOLORSPACE hColorSpace;
    FLONG flIcmFlags;
    INT IcmBrushColor;
    INT IcmPenColor;
    PVOID pvLIcm;
    FLONG flTextAlign;
    LONG lTextAlign;
    LONG lTextExtra;
    LONG lRelAbs;
    LONG lBreakExtra;
    LONG cBreak;
    HANDLE hlfntNew;
    MATRIX_S mxWorldToDevice;
    MATRIX_S mxDevicetoWorld;
    MATRIX_S mxWorldToPage;
    EFLOAT_S efM11PtoD;
    EFLOAT_S efM22PtoD;
    EFLOAT_S efDxPtoD;
    EFLOAT_S efDyPtoD;
    INT iMapMode;
    DWORD dwLayout;
    LONG lWindowOrgx;
    POINTL ptlWindowOrg;
    SIZEL szlWindowExt;
    POINTL ptlViewportOrg;
    SIZEL szlViewportExt;
    FLONG flXform;
    SIZEL szlVirtualDevicePixel;
    SIZEL szlVirtualDeviceMm;
    SIZEL szlVirtualDeviceSize;
    POINTL ptlBrushOrigin;
    RGNATTR VisRectRegion;
} DC_ATTR, *PDC_ATTR;

<<<<<<< HEAD
typedef struct _BRUSH_ATTR
{
    LOGBRUSH logbrush;
    DWORD    dwUnused[3];
} BRUSH_ATTR, *PBRUSH_ATTR;

typedef struct _REGION_ATTR
{
    DWORD dwUnknown1; 
    DWORD dwUnknown2; 
    LONG right; 
    LONG bottom;
    LONG left; 
    LONG top; 
} REGION_ATTR, *PREGION_ATTR;

typedef struct _FONT_ATTR
{
    DWORD dwUnknown;
    void *pCharWidthData;
} FONT_ATTR, *PFONT_ATTR;

=======
typedef enum tagGdiPathState
{
   PATH_Null,
   PATH_Open,
   PATH_Closed
} GdiPathState;

typedef struct tagGdiPath
{
   GdiPathState state;
   POINT      *pPoints;
   BYTE         *pFlags;
   int          numEntriesUsed, numEntriesAllocated;
   BOOL       newStroke;
} GdiPath;

typedef struct _WIN_DC_INFO
{
  int  flags;
  HRGN  hClipRgn;     /* Clip region (may be 0) */
  HRGN  hVisRgn;      /* Visible region (must never be 0) */
  HRGN  hGCClipRgn;   /* GC clip region (ClipRgn AND VisRgn) */
  HBITMAP  hBitmap;
  HBITMAP  hFirstBitmap; /* Bitmap selected at creation of the DC */

/* #if 0 */
    HANDLE      hDevice;
    HPALETTE    hPalette;

    GdiPath       path;
/* #endif */

  RECT   totalExtent;
  BYTE   bitsPerPixel;

  INT  DCOrgX;            /* DC origin */
  INT  DCOrgY;
  INT  ArcDirection;

  XFORM  xformWorld2Wnd;    /* World-to-window transformation */
  XFORM  xformWorld2Vport;  /* World-to-viewport transformation */
  XFORM  xformVport2World;  /* Inverse of the above transformation */
  BOOL  vport2WorldValid;  /* Is xformVport2World valid? */
} WIN_DC_INFO;

typedef BOOL (NTAPI *PGD_ENABLEDRIVER)(ULONG, ULONG, PDRVENABLEDATA);
typedef DHPDEV (NTAPI *PGD_ENABLEPDEV)(DEVMODEW  *, LPWSTR, ULONG, HSURF *, ULONG, ULONG  *, ULONG, DEVINFO  *, LPWSTR, LPWSTR, HANDLE);
typedef VOID (NTAPI *PGD_COMPLETEPDEV)(DHPDEV, HDEV);
typedef VOID (NTAPI *PGD_DISABLEPDEV)(DHPDEV); 
typedef HSURF (NTAPI *PGD_ENABLESURFACE)(DHPDEV);
typedef VOID (NTAPI *PGD_DISABLESURFACE)(DHPDEV);
typedef BOOL (NTAPI *PGD_ASSERTMODE)(DHPDEV, BOOL);
typedef BOOL (NTAPI *PGD_OFFSET)(SURFOBJ*, LONG, LONG, FLONG);
typedef BOOL (NTAPI *PGD_RESETPDEV)(DHPDEV, DHPDEV);
typedef VOID (NTAPI *PGD_DISABLEDRIVER)(VOID);
typedef HBITMAP (NTAPI *PGD_CREATEDEVICEBITMAP)(DHPDEV, SIZEL, ULONG); 
typedef VOID (NTAPI *PGD_DELETEDEVICEBITMAP)(DHSURF); 
typedef BOOL (NTAPI *PGD_ALPHABLEND)(SURFOBJ*, SURFOBJ*, CLIPOBJ*, XLATEOBJ*, RECTL*, RECTL*, BLENDOBJ*);
typedef BOOL (NTAPI *PGD_REALIZEBRUSH)(BRUSHOBJ*, SURFOBJ*, SURFOBJ*, SURFOBJ*, XLATEOBJ*, ULONG); 
typedef ULONG (NTAPI *PGD_DITHERCOLOR)(DHPDEV, ULONG, ULONG, PULONG); 
typedef BOOL (NTAPI *PGD_STROKEPATH)(SURFOBJ*, PATHOBJ*, CLIPOBJ*, XFORMOBJ*, BRUSHOBJ*, POINTL*, PLINEATTRS, MIX); 
typedef BOOL (NTAPI *PGD_FILLPATH)(SURFOBJ*, PATHOBJ*, CLIPOBJ*, BRUSHOBJ*, POINTL*, MIX, ULONG); 
typedef BOOL (NTAPI *PGD_STROKEANDFILLPATH)(SURFOBJ*, PATHOBJ*, CLIPOBJ*, XFORMOBJ*, BRUSHOBJ*, PLINEATTRS, BRUSHOBJ*, POINTL*, MIX, ULONG); 
typedef BOOL (NTAPI *PGD_PAINT)(SURFOBJ*, CLIPOBJ*, BRUSHOBJ*, POINTL*, MIX); 
typedef BOOL (NTAPI *PGD_BITBLT)(SURFOBJ*, SURFOBJ*, SURFOBJ*, CLIPOBJ*, XLATEOBJ*, RECTL*, POINTL*, POINTL*, BRUSHOBJ*, POINTL*, ROP4); 
typedef BOOL (NTAPI *PGD_TRANSPARENTBLT)(SURFOBJ*, SURFOBJ*, CLIPOBJ*, XLATEOBJ*, RECTL*, RECTL*, ULONG, ULONG);
typedef BOOL (NTAPI *PGD_COPYBITS)(SURFOBJ*, SURFOBJ*, CLIPOBJ*, XLATEOBJ*, RECTL*, POINTL*); 
typedef BOOL (NTAPI *PGD_STRETCHBLT)(SURFOBJ*, SURFOBJ*, SURFOBJ*, CLIPOBJ*, XLATEOBJ*, COLORADJUSTMENT*, POINTL*, RECTL*, RECTL*, POINTL*, ULONG);
typedef BOOL (NTAPI *PGD_STRETCHBLTROP)(SURFOBJ*, SURFOBJ*, SURFOBJ*, CLIPOBJ*, XLATEOBJ*, COLORADJUSTMENT*, POINTL*, RECTL*, RECTL*, POINTL*, ULONG, BRUSHOBJ*, DWORD);
typedef BOOL (NTAPI *PGD_SETPALETTE)(DHPDEV, PALOBJ*, ULONG, ULONG, ULONG); 
typedef BOOL (NTAPI *PGD_TEXTOUT)(SURFOBJ*, STROBJ*, FONTOBJ*, CLIPOBJ*, RECTL*, RECTL*, BRUSHOBJ*, BRUSHOBJ*, POINTL*, MIX); 
typedef ULONG (NTAPI *PGD_ESCAPE)(SURFOBJ*, ULONG, ULONG, PVOID *, ULONG, PVOID *); 
typedef ULONG (NTAPI *PGD_DRAWESCAPE)(SURFOBJ*, ULONG, CLIPOBJ*, RECTL*, ULONG, PVOID *); 
typedef PIFIMETRICS (NTAPI *PGD_QUERYFONT)(DHPDEV, ULONG, ULONG, PULONG); 
typedef PVOID (NTAPI *PGD_QUERYFONTTREE)(DHPDEV, ULONG, ULONG, ULONG, PULONG); 
typedef LONG (NTAPI *PGD_QUERYFONTDATA)(DHPDEV, FONTOBJ*, ULONG, HGLYPH, GLYPHDATA*, PVOID, ULONG); 
typedef ULONG (NTAPI *PGD_SETPOINTERSHAPE)(SURFOBJ*, SURFOBJ*, SURFOBJ*, XLATEOBJ*, LONG, LONG, LONG, LONG, RECTL*, ULONG); 
typedef VOID (NTAPI *PGD_MOVEPOINTER)(SURFOBJ*, LONG, LONG, RECTL*); 
typedef BOOL (NTAPI *PGD_LINETO)(SURFOBJ*, CLIPOBJ*, BRUSHOBJ*, LONG, LONG, LONG, LONG, RECTL*, MIX);
typedef BOOL (NTAPI *PGD_SENDPAGE)(SURFOBJ*);
typedef BOOL (NTAPI *PGD_STARTPAGE)(SURFOBJ*);
typedef BOOL (NTAPI *PGD_ENDDOC)(SURFOBJ*, ULONG);
typedef BOOL (NTAPI *PGD_STARTDOC)(SURFOBJ*, PWSTR, DWORD);
typedef ULONG (NTAPI *PGD_GETGLYPHMODE)(DHPDEV, FONTOBJ*);
typedef VOID (NTAPI *PGD_SYNCHRONIZE)(DHPDEV, RECTL*);
typedef ULONG (NTAPI *PGD_SAVESCREENBITS)(SURFOBJ*, ULONG, ULONG, RECTL*);
typedef ULONG (NTAPI *PGD_GETMODES)(HANDLE, ULONG, PDEVMODEW);
typedef VOID (NTAPI *PGD_FREE)(PVOID, ULONG);
typedef VOID (NTAPI *PGD_DESTROYFONT)(FONTOBJ*);
typedef LONG (NTAPI *PGD_QUERYFONTCAPS)(ULONG, PULONG);
typedef ULONG (NTAPI *PGD_LOADFONTFILE)(ULONG, PVOID, ULONG, ULONG);
typedef BOOL (NTAPI *PGD_UNLOADFONTFILE)(ULONG);
typedef ULONG (NTAPI *PGD_FONTMANAGEMENT)(SURFOBJ*, FONTOBJ*, ULONG, ULONG, PVOID, ULONG, PVOID);
typedef LONG (NTAPI *PGD_QUERYTRUETYPETABLE)(ULONG, ULONG, ULONG, PTRDIFF, ULONG, PBYTE);
typedef LONG (NTAPI *PGD_QUERYTRUETYPEOUTLINE)(DHPDEV, FONTOBJ*, HGLYPH, BOOL, GLYPHDATA*, ULONG, TTPOLYGONHEADER*);
typedef PVOID (NTAPI *PGD_GETTRUETYPEFILE)(ULONG, PULONG);
typedef LONG (NTAPI *PGD_QUERYFONTFILE)(ULONG, ULONG, ULONG, PULONG);
typedef BOOL (NTAPI *PGD_QUERYADVANCEWIDTHS)(DHPDEV, FONTOBJ*, ULONG, HGLYPH *, PVOID *, ULONG);
typedef BOOL (NTAPI *PGD_SETPIXELFORMAT)(SURFOBJ*, LONG, ULONG);
typedef LONG (NTAPI *PGD_DESCRIBEPIXELFORMAT)(DHPDEV, LONG, ULONG, PPIXELFORMATDESCRIPTOR);
typedef BOOL (NTAPI *PGD_SWAPBUFFERS)(SURFOBJ*, PWNDOBJ);
typedef BOOL (NTAPI *PGD_STARTBANDING)(SURFOBJ*, POINTL*);
typedef BOOL (NTAPI *PGD_NEXTBAND)(SURFOBJ*, POINTL*);
typedef BOOL (NTAPI *PGD_GETDIRECTDRAWINFO)(DHPDEV, PDD_HALINFO, PDWORD, VIDEOMEMORY*, PDWORD, PDWORD);
typedef BOOL (NTAPI *PGD_ENABLEDIRECTDRAW)(DHPDEV, PDD_CALLBACKS, PDD_SURFACECALLBACKS, PDD_PALETTECALLBACKS);
typedef VOID (NTAPI *PGD_DISABLEDIRECTDRAW)(DHPDEV);
typedef LONG (NTAPI *PGD_QUERYSPOOLTYPE)(DHPDEV, LPWSTR);
typedef BOOL (NTAPI *PGD_GRADIENTFILL)(SURFOBJ*, CLIPOBJ*, XLATEOBJ*, TRIVERTEX*, ULONG, PVOID, ULONG, RECTL*, POINTL*, ULONG);
typedef VOID (NTAPI *PGD_SYNCHRONIZESURFACE)(SURFOBJ*, RECTL *, FLONG);

typedef struct _DRIVER_FUNCTIONS
{
  PGD_ENABLEDRIVER  EnableDriver;
  PGD_ENABLEPDEV  EnablePDEV;
  PGD_COMPLETEPDEV  CompletePDEV;
  PGD_DISABLEPDEV  DisablePDEV;
  PGD_ENABLESURFACE  EnableSurface;
  PGD_DISABLESURFACE  DisableSurface;
  PGD_ASSERTMODE  AssertMode;
  PGD_OFFSET  Offset;
  PGD_RESETPDEV  ResetPDEV;
  PGD_DISABLEDRIVER  DisableDriver;
  PGD_CREATEDEVICEBITMAP  CreateDeviceBitmap;
  PGD_DELETEDEVICEBITMAP  DeleteDeviceBitmap;
  PGD_REALIZEBRUSH  RealizeBrush;
  PGD_DITHERCOLOR  DitherColor;
  PGD_STROKEPATH  StrokePath;
  PGD_FILLPATH  FillPath;
  PGD_STROKEANDFILLPATH  StrokeAndFillPath;
  PGD_PAINT  Paint;
  PGD_BITBLT  BitBlt;
  PGD_TRANSPARENTBLT TransparentBlt;
  PGD_COPYBITS  CopyBits;
  PGD_STRETCHBLT  StretchBlt;
  PGD_STRETCHBLTROP  StretchBltROP;
  PGD_SETPALETTE  SetPalette;
  PGD_TEXTOUT  TextOut;
  PGD_ESCAPE  Escape;
  PGD_DRAWESCAPE  DrawEscape;
  PGD_QUERYFONT  QueryFont;
  PGD_QUERYFONTTREE  QueryFontTree;
  PGD_QUERYFONTDATA  QueryFontData;
  PGD_SETPOINTERSHAPE  SetPointerShape;
  PGD_MOVEPOINTER  MovePointer;
  PGD_LINETO  LineTo;
  PGD_SENDPAGE  SendPage;
  PGD_STARTPAGE  StartPage;
  PGD_ENDDOC  EndDoc;
  PGD_STARTDOC  StartDoc;
  PGD_GETGLYPHMODE  GetGlyphMode;
  PGD_SYNCHRONIZE  Synchronize;
  PGD_SAVESCREENBITS  SaveScreenBits;
  PGD_GETMODES  GetModes;
  PGD_FREE  Free;
  PGD_DESTROYFONT  DestroyFont;
  PGD_QUERYFONTCAPS  QueryFontCaps;
  PGD_LOADFONTFILE  LoadFontFile;
  PGD_UNLOADFONTFILE  UnloadFontFile;
  PGD_FONTMANAGEMENT  FontManagement;
  PGD_QUERYTRUETYPETABLE  QueryTrueTypeTable;
  PGD_QUERYTRUETYPEOUTLINE  QueryTrueTypeOutline;
  PGD_GETTRUETYPEFILE  GetTrueTypeFile;
  PGD_QUERYFONTFILE  QueryFontFile;
  PGD_QUERYADVANCEWIDTHS  QueryAdvanceWidths;
  PGD_SETPIXELFORMAT  SetPixelFormat;
  PGD_DESCRIBEPIXELFORMAT  DescribePixelFormat;
  PGD_SWAPBUFFERS  SwapBuffers;
  PGD_STARTBANDING  StartBanding;
  PGD_NEXTBAND  NextBand;
  PGD_GETDIRECTDRAWINFO  GetDirectDrawInfo;
  PGD_ENABLEDIRECTDRAW  EnableDirectDraw;
  PGD_DISABLEDIRECTDRAW  DisableDirectDraw;
  PGD_QUERYSPOOLTYPE  QuerySpoolType;
  PGD_GRADIENTFILL  GradientFill;
  PGD_SYNCHRONIZESURFACE SynchronizeSurface;
  PGD_ALPHABLEND AlphaBlend;
} DRIVER_FUNCTIONS, *PDRIVER_FUNCTIONS;

typedef struct _DC
{
  HGDIOBJ     hHmgr;
  PVOID       pvEntry;
  ULONG       lucExcLock;
  ULONG       Tid;

  DHPDEV      PDev;
  INT         DC_Type;
  INT         DC_Flags;

  struct _EDD_DIRECTDRAW_GLOBAL * pEDDgpl;

  PDC_ATTR    pDc_Attr;
  DC_ATTR     Dc_Attr;

  HDC         hSelf;
  HDC         hNext;
  HSURF       FillPatternSurfaces[HS_DDI_MAX];
  PGDIINFO    GDIInfo;
  PDEVINFO    DevInfo;
  HDEV        GDIDevice;

  DRIVER_FUNCTIONS  DriverFunctions;
  UNICODE_STRING    DriverName;
  HANDLE      DeviceDriver;

  CLIPOBJ     *CombinedClip;

  XLATEOBJ    *XlateBrush;
  XLATEOBJ    *XlatePen;

  INT         saveLevel;
  BOOL        IsIC;

  HPALETTE    PalIndexed;

  WIN_DC_INFO w;
  
  HANDLE      hFile;  
  LPENHMETAHEADER emh;
} DC, *PDC;
>>>>>>> d05c0ead
#endif
<|MERGE_RESOLUTION|>--- conflicted
+++ resolved
@@ -1,533 +1,533 @@
-/*
- * COPYRIGHT:       See COPYING in the top level directory
- * PROJECT:         ReactOS Win32 Graphical Subsystem (WIN32K)
- * FILE:            include/win32k/ntgdihal.h
- * PURPOSE:         Win32 Shared GDI Handle/Object Types
- * PROGRAMMER:      Alex Ionescu (alex@relsoft.net)
- */
-
-/* INCLUDES ******************************************************************/
-
-#ifndef _NTGDIHDL_
-#define _NTGDIHDL_
-
-#include <winddi.h>
-
-/* DEFINES *******************************************************************/
-
-/* Base address where the handle table is mapped to */
-#define GDI_HANDLE_TABLE_BASE_ADDRESS (0x400000)
-
-/* GDI handle table can hold 0x4000 handles */
-#define GDI_HANDLE_COUNT 0x4000
-#define GDI_GLOBAL_PROCESS (0x0)
-
-/* Handle Masks and shifts */
-#define GDI_HANDLE_INDEX_MASK (GDI_HANDLE_COUNT - 1)
-#define GDI_HANDLE_TYPE_MASK  0x007f0000
-#define GDI_HANDLE_BASETYPE_MASK 0x001f0000
-#define GDI_HANDLE_STOCK_MASK 0x00800000
-#define GDI_HANDLE_REUSE_MASK 0xff000000
-#define GDI_HANDLE_UPPER_MASK (GDI_HANDLE_TYPE_MASK|GDI_HANDLE_STOCK_MASK|GDI_HANDLE_REUSE_MASK)
-#define GDI_HANDLE_REUSECNT_SHIFT 24
-#define GDI_HANDLE_BASETYPE_SHIFT 16
-
-#define GDI_ENTRY_STOCK_MASK 0x00000080
-#define GDI_ENTRY_REUSE_MASK 0x0000ff00
-#define GDI_ENTRY_REUSE_INC 0x00000100
-#define GDI_ENTRY_BASETYPE_MASK 0x001f0000
-#define GDI_ENTRY_REUSECNT_SHIFT 8
-#define GDI_ENTRY_UPPER_SHIFT 16
-
-#define GDI_OBJECT_TAG_DC       TAG('G', 'l', 'a', '1')
-#define GDI_OBJECT_TAG_REGION   TAG('G', 'l', 'a', '4')
-#define GDI_OBJECT_TAG_BITMAP   TAG('G', 'l', 'a', '5')
-#define GDI_OBJECT_TAG_CLIOBJ   TAG('G', 'h', '0', '6')
-#define GDI_OBJECT_TAG_PATH     TAG('G', 'h', '0', '7')
-#define GDI_OBJECT_TAG_PALETTE  TAG('G', 'l', 'a', '8')
-#define GDI_OBJECT_TAG_COLSPC   TAG('G', 'h', '0', '9')
-#define GDI_OBJECT_TAG_FONT     TAG('G', 'l', 'a', ':')
-#define GDI_OBJECT_TAG_PFE      TAG('G', 'h', '0', '<')
-#define GDI_OBJECT_TAG_BRUSH    TAG('G', 'l', 'a', '@')
-#define GDI_OBJECT_TAG_ENUMFONT TAG('G', 'h', '0', 'F')
-
-#define GDI_OBJECT_TAG_DDRAW    TAG('D', 'h', ' ', '1')
-#define GDI_OBJECT_TAG_DDSURF   TAG('D', 'h', ' ', '2')
-
-/*! \defgroup GDI object types
- *
- *  GDI object types
- *
- */
-/*@{*/
-#define GDI_OBJECT_TYPE_DC            0x00010000
-#define GDI_OBJECT_TYPE_DIRECTDRAW    0x00020000 /* Should be moved away from gdi objects */
-#define GDI_OBJECT_TYPE_DD_SURFACE    0x00030000 /* Should be moved away from gdi objects */
-#define GDI_OBJECT_TYPE_REGION        0x00040000
-#define GDI_OBJECT_TYPE_BITMAP        0x00050000
-#define GDI_OBJECT_TYPE_CLIOBJ        0x00060000
-#define GDI_OBJECT_TYPE_PATH          0x00070000
-#define GDI_OBJECT_TYPE_PALETTE       0x00080000
-#define GDI_OBJECT_TYPE_COLORSPACE    0x00090000
-#define GDI_OBJECT_TYPE_FONT          0x000a0000
-
-#define GDI_OBJECT_TYPE_BRUSH         0x00100000
-#define GDI_OBJECT_TYPE_DD_VIDEOPORT  0x00120000 /* Should be moved away from gdi objects */
-#define GDI_OBJECT_TYPE_DD_MOTIONCOMP 0x00140000 /* Should be moved away from gdi objects */
-#define GDI_OBJECT_TYPE_ENUMFONT      0x00160000
-
-/* Following object types are derived types from the above base types
-   use 0x001f0000 as mask to get the base type */
-#define GDI_OBJECT_TYPE_EMF         0x00210000
-#define GDI_OBJECT_TYPE_METAFILE    0x00260000
-#define GDI_OBJECT_TYPE_ENHMETAFILE 0x00460000
-#define GDI_OBJECT_TYPE_PEN         0x00300000
-#define GDI_OBJECT_TYPE_EXTPEN      0x00500000
-#define GDI_OBJECT_TYPE_METADC      0x00660000
-/*#define GDI_OBJECT_TYPE_DD_PALETTE    0x00630000 unused at the moment, other value required */
-/*#define GDI_OBJECT_TYPE_DD_CLIPPER    0x00640000 unused at the moment, other value required  */
-
-/* Following object types made up for ROS */
-#define GDI_OBJECT_TYPE_DONTCARE    0x007f0000
-/** Not really an object type. Forces GDI_FreeObj to be silent. */
-#define GDI_OBJECT_TYPE_SILENT      0x80000000
-/*@}*/
-
-/* Handle macros */
-#define GDI_HANDLE_CREATE(i, t)    \
-    ((HANDLE)(((i) & GDI_HANDLE_INDEX_MASK) | ((t) & GDI_HANDLE_TYPE_MASK)))
-
-#define GDI_HANDLE_GET_INDEX(h)    \
-    (((ULONG_PTR)(h)) & GDI_HANDLE_INDEX_MASK)
-
-#define GDI_HANDLE_GET_TYPE(h)     \
-    (((ULONG_PTR)(h)) & GDI_HANDLE_TYPE_MASK)
-
-#define GDI_HANDLE_IS_TYPE(h, t)   \
-    ((t) == (((ULONG_PTR)(h)) & GDI_HANDLE_TYPE_MASK))
-
-#define GDI_HANDLE_IS_STOCKOBJ(h)  \
-    (0 != (((ULONG_PTR)(h)) & GDI_HANDLE_STOCK_MASK))
-
-#define GDI_HANDLE_SET_STOCKOBJ(h) \
-    ((h) = (HANDLE)(((ULONG_PTR)(h)) | GDI_HANDLE_STOCK_MASK))
-
-#define GDI_HANDLE_GET_UPPER(h)     \
-    (((ULONG_PTR)(h)) & GDI_HANDLE_UPPER_MASK)
-
-#define GDI_HANDLE_GET_REUSECNT(h)     \
-    (((ULONG_PTR)(h)) >> GDI_HANDLE_REUSECNT_SHIFT)
-
-#define GDI_ENTRY_GET_REUSECNT(e)     \
-    ((((ULONG_PTR)(e)) & GDI_ENTRY_REUSE_MASK) >> GDI_ENTRY_REUSECNT_SHIFT)
-
-#define GDI_OBJECT_GET_TYPE_INDEX(t) \
-    ((t & GDI_HANDLE_BASETYPE_MASK) >> GDI_HANDLE_BASETYPE_SHIFT)
-
-/* DC OBJ Types */
-#define DC_TYPE_DIRECT 0  // normal device context
-#define DC_TYPE_MEMORY 1  // memory device context
-#define DC_TYPE_INFO   2  // information context
-
-/* DC OBJ Flags */
-#define DC_FLAG_DISPLAY            0x0001
-#define DC_FLAG_DIRECT             0x0002
-#define DC_FLAG_CANCELLED          0x0004
-#define DC_FLAG_PERMANENT          0x0008
-#define DC_FLAG_DIRTY_RAO          0x0010
-#define DC_FLAG_ACCUM_WMGR         0x0020
-#define DC_FLAG_ACCUM_APP          0x0040
-#define DC_FLAG_RESET              0x0080
-#define DC_FLAG_SYNCHRONIZEACCESS  0x0100
-#define DC_FLAG_EPSPRINTINGESCAPE  0x0200
-#define DC_FLAG_TEMPINFODC         0x0400
-#define DC_FLAG_FULLSCREEN         0x0800
-#define DC_FLAG_IN_CLONEPDEV       0x1000
-#define DC_FLAG_REDIRECTION        0x2000
-#define DC_FLAG_SHAREACCESS        0x4000
-
-/* DC_ATTR Dirty Flags */
-#define DIRTY_FILL                          0x00000001
-#define DIRTY_LINE                          0x00000002
-#define DIRTY_TEXT                          0x00000004
-#define DIRTY_BACKGROUND                    0x00000008
-#define DIRTY_CHARSET                       0x00000010
-#define SLOW_WIDTHS                         0x00000020
-#define DC_CACHED_TM_VALID                  0x00000040
-#define DISPLAY_DC                          0x00000080
-#define DIRTY_PTLCURRENT                    0x00000100
-#define DIRTY_PTFXCURRENT                   0x00000200
-#define DIRTY_STYLESTATE                    0x00000400
-#define DC_PLAYMETAFILE                     0x00000800
-#define DC_BRUSH_DIRTY                      0x00001000
-#define DC_PEN_DIRTY                        0x00002000
-#define DC_DIBSECTION                       0x00004000
-#define DC_LAST_CLIPRGN_VALID               0x00008000
-#define DC_PRIMARY_DISPLAY                  0x00010000
-#define DC_MODE_DIRTY                       0x00200000
-#define DC_FONTTEXT_DIRTY                   0x00400000
-
-/* DC_ATTR LCD Flags */
-#define LDC_LDC           0x00000001 // (init) local DC other than a normal DC
-#define LDC_EMFLDC        0x00000002 // Enhance Meta File local DC
-#define LDC_INIT_DOCUMENT 0x00000040
-#define LDC_INIT_PAGE     0x00000080
-#define LDC_KILL_DOCUMENT 0x00010000
-
-
-/* DC_ATTR Xform Flags */
-#define METAFILE_TO_WORLD_IDENTITY          0x00000001
-#define WORLD_TO_PAGE_IDENTITY              0x00000002
-#define DEVICE_TO_PAGE_INVALID              0x00000008
-#define DEVICE_TO_WORLD_INVALID             0x00000010
-#define WORLD_TRANSFORM_SET                 0x00000020
-#define POSITIVE_Y_IS_UP                    0x00000040
-#define INVALIDATE_ATTRIBUTES               0x00000080
-#define PTOD_EFM11_NEGATIVE                 0x00000100
-#define PTOD_EFM22_NEGATIVE                 0x00000200
-#define ISO_OR_ANISO_MAP_MODE               0x00000400
-#define PAGE_TO_DEVICE_IDENTITY             0x00000800
-#define PAGE_TO_DEVICE_SCALE_IDENTITY       0x00001000
-#define PAGE_XLATE_CHANGED                  0x00002000
-#define PAGE_EXTENTS_CHANGED                0x00004000
-#define WORLD_XFORM_CHANGED                 0x00008000
-
-/* TYPES *********************************************************************/
-
-typedef struct _GDI_TABLE_ENTRY
-{
-    PVOID KernelData; /* Points to the kernel mode structure */
-    SHORT ProcessId;  /* process id that created the object, 0 for stock objects */
-    SHORT nCount;     /* usage count of object handles */
-    LONG  Type;       /* the first 16 bit is the object type including the stock obj flag, the last 16 bits is just the object type */
-    PVOID UserData;   /* Points to the user mode structure, usually NULL though */
-} GDI_TABLE_ENTRY, *PGDI_TABLE_ENTRY;
-
-typedef struct _RGNATTR
-{
-    ULONG AttrFlags;
-    ULONG Flags;
-    RECTL Rect;
-} RGNATTR,*PRGNATTR;
-
-// Local DC structure (_DC_ATTR) PVOID pvLDC;
-typedef struct _LDC
-{
-    HDC hDC;
-    ULONG Flags;
-    INT iType;
-    PVOID pvEmfDC;        /* Pointer to ENHMETAFILE structure */
-    ABORTPROC pAbortProc; /* AbortProc for Printing */
-    HANDLE hPrinter;      /* Local or Remote Printer driver */
-    INT iInitPage;        /* Start/Stop */
-    INT iInitDocument;
-} LDC, *PLDC;
-
-typedef struct _DC_ATTR
-{
-    PVOID pvLDC;
-    ULONG ulDirty_;
-    HANDLE hbrush;
-    HANDLE hpen;
-    COLORREF crBackgroundClr;
-    ULONG ulBackgroundClr;
-    COLORREF crForegroundClr;
-    ULONG ulForegroundClr;
-    COLORREF crBrushClr;
-    ULONG ulBrushClr;
-    COLORREF crPenClr;
-    ULONG ulPenClr;
-    DWORD iCS_CP;
-    INT iGraphicsMode;
-    BYTE jROP2;
-    BYTE jBkMode;
-    BYTE jFillMode;
-    BYTE jStretchBltMode;
-    POINTL ptlCurrent;
-    POINTL ptfxCurrent;
-    LONG lBkMode;
-    LONG lFillMode;
-    LONG lStretchBltMode;
-    FLONG flFontMapper;
-    LONG lIcmMode;
-    HANDLE hcmXform;
-    HCOLORSPACE hColorSpace;
-    FLONG flIcmFlags;
-    INT IcmBrushColor;
-    INT IcmPenColor;
-    PVOID pvLIcm;
-    FLONG flTextAlign;
-    LONG lTextAlign;
-    LONG lTextExtra;
-    LONG lRelAbs;
-    LONG lBreakExtra;
-    LONG cBreak;
-    HANDLE hlfntNew;
-    MATRIX_S mxWorldToDevice;
-    MATRIX_S mxDevicetoWorld;
-    MATRIX_S mxWorldToPage;
-    EFLOAT_S efM11PtoD;
-    EFLOAT_S efM22PtoD;
-    EFLOAT_S efDxPtoD;
-    EFLOAT_S efDyPtoD;
-    INT iMapMode;
-    DWORD dwLayout;
-    LONG lWindowOrgx;
-    POINTL ptlWindowOrg;
-    SIZEL szlWindowExt;
-    POINTL ptlViewportOrg;
-    SIZEL szlViewportExt;
-    FLONG flXform;
-    SIZEL szlVirtualDevicePixel;
-    SIZEL szlVirtualDeviceMm;
-    SIZEL szlVirtualDeviceSize;
-    POINTL ptlBrushOrigin;
-    RGNATTR VisRectRegion;
-} DC_ATTR, *PDC_ATTR;
-
-<<<<<<< HEAD
-typedef struct _BRUSH_ATTR
-{
-    LOGBRUSH logbrush;
-    DWORD    dwUnused[3];
-} BRUSH_ATTR, *PBRUSH_ATTR;
-
-typedef struct _REGION_ATTR
-{
-    DWORD dwUnknown1; 
-    DWORD dwUnknown2; 
-    LONG right; 
-    LONG bottom;
-    LONG left; 
-    LONG top; 
-} REGION_ATTR, *PREGION_ATTR;
-
-typedef struct _FONT_ATTR
-{
-    DWORD dwUnknown;
-    void *pCharWidthData;
-} FONT_ATTR, *PFONT_ATTR;
-
-=======
-typedef enum tagGdiPathState
-{
-   PATH_Null,
-   PATH_Open,
-   PATH_Closed
-} GdiPathState;
-
-typedef struct tagGdiPath
-{
-   GdiPathState state;
-   POINT      *pPoints;
-   BYTE         *pFlags;
-   int          numEntriesUsed, numEntriesAllocated;
-   BOOL       newStroke;
-} GdiPath;
-
-typedef struct _WIN_DC_INFO
-{
-  int  flags;
-  HRGN  hClipRgn;     /* Clip region (may be 0) */
-  HRGN  hVisRgn;      /* Visible region (must never be 0) */
-  HRGN  hGCClipRgn;   /* GC clip region (ClipRgn AND VisRgn) */
-  HBITMAP  hBitmap;
-  HBITMAP  hFirstBitmap; /* Bitmap selected at creation of the DC */
-
-/* #if 0 */
-    HANDLE      hDevice;
-    HPALETTE    hPalette;
-
-    GdiPath       path;
-/* #endif */
-
-  RECT   totalExtent;
-  BYTE   bitsPerPixel;
-
-  INT  DCOrgX;            /* DC origin */
-  INT  DCOrgY;
-  INT  ArcDirection;
-
-  XFORM  xformWorld2Wnd;    /* World-to-window transformation */
-  XFORM  xformWorld2Vport;  /* World-to-viewport transformation */
-  XFORM  xformVport2World;  /* Inverse of the above transformation */
-  BOOL  vport2WorldValid;  /* Is xformVport2World valid? */
-} WIN_DC_INFO;
-
-typedef BOOL (NTAPI *PGD_ENABLEDRIVER)(ULONG, ULONG, PDRVENABLEDATA);
-typedef DHPDEV (NTAPI *PGD_ENABLEPDEV)(DEVMODEW  *, LPWSTR, ULONG, HSURF *, ULONG, ULONG  *, ULONG, DEVINFO  *, LPWSTR, LPWSTR, HANDLE);
-typedef VOID (NTAPI *PGD_COMPLETEPDEV)(DHPDEV, HDEV);
-typedef VOID (NTAPI *PGD_DISABLEPDEV)(DHPDEV); 
-typedef HSURF (NTAPI *PGD_ENABLESURFACE)(DHPDEV);
-typedef VOID (NTAPI *PGD_DISABLESURFACE)(DHPDEV);
-typedef BOOL (NTAPI *PGD_ASSERTMODE)(DHPDEV, BOOL);
-typedef BOOL (NTAPI *PGD_OFFSET)(SURFOBJ*, LONG, LONG, FLONG);
-typedef BOOL (NTAPI *PGD_RESETPDEV)(DHPDEV, DHPDEV);
-typedef VOID (NTAPI *PGD_DISABLEDRIVER)(VOID);
-typedef HBITMAP (NTAPI *PGD_CREATEDEVICEBITMAP)(DHPDEV, SIZEL, ULONG); 
-typedef VOID (NTAPI *PGD_DELETEDEVICEBITMAP)(DHSURF); 
-typedef BOOL (NTAPI *PGD_ALPHABLEND)(SURFOBJ*, SURFOBJ*, CLIPOBJ*, XLATEOBJ*, RECTL*, RECTL*, BLENDOBJ*);
-typedef BOOL (NTAPI *PGD_REALIZEBRUSH)(BRUSHOBJ*, SURFOBJ*, SURFOBJ*, SURFOBJ*, XLATEOBJ*, ULONG); 
-typedef ULONG (NTAPI *PGD_DITHERCOLOR)(DHPDEV, ULONG, ULONG, PULONG); 
-typedef BOOL (NTAPI *PGD_STROKEPATH)(SURFOBJ*, PATHOBJ*, CLIPOBJ*, XFORMOBJ*, BRUSHOBJ*, POINTL*, PLINEATTRS, MIX); 
-typedef BOOL (NTAPI *PGD_FILLPATH)(SURFOBJ*, PATHOBJ*, CLIPOBJ*, BRUSHOBJ*, POINTL*, MIX, ULONG); 
-typedef BOOL (NTAPI *PGD_STROKEANDFILLPATH)(SURFOBJ*, PATHOBJ*, CLIPOBJ*, XFORMOBJ*, BRUSHOBJ*, PLINEATTRS, BRUSHOBJ*, POINTL*, MIX, ULONG); 
-typedef BOOL (NTAPI *PGD_PAINT)(SURFOBJ*, CLIPOBJ*, BRUSHOBJ*, POINTL*, MIX); 
-typedef BOOL (NTAPI *PGD_BITBLT)(SURFOBJ*, SURFOBJ*, SURFOBJ*, CLIPOBJ*, XLATEOBJ*, RECTL*, POINTL*, POINTL*, BRUSHOBJ*, POINTL*, ROP4); 
-typedef BOOL (NTAPI *PGD_TRANSPARENTBLT)(SURFOBJ*, SURFOBJ*, CLIPOBJ*, XLATEOBJ*, RECTL*, RECTL*, ULONG, ULONG);
-typedef BOOL (NTAPI *PGD_COPYBITS)(SURFOBJ*, SURFOBJ*, CLIPOBJ*, XLATEOBJ*, RECTL*, POINTL*); 
-typedef BOOL (NTAPI *PGD_STRETCHBLT)(SURFOBJ*, SURFOBJ*, SURFOBJ*, CLIPOBJ*, XLATEOBJ*, COLORADJUSTMENT*, POINTL*, RECTL*, RECTL*, POINTL*, ULONG);
-typedef BOOL (NTAPI *PGD_STRETCHBLTROP)(SURFOBJ*, SURFOBJ*, SURFOBJ*, CLIPOBJ*, XLATEOBJ*, COLORADJUSTMENT*, POINTL*, RECTL*, RECTL*, POINTL*, ULONG, BRUSHOBJ*, DWORD);
-typedef BOOL (NTAPI *PGD_SETPALETTE)(DHPDEV, PALOBJ*, ULONG, ULONG, ULONG); 
-typedef BOOL (NTAPI *PGD_TEXTOUT)(SURFOBJ*, STROBJ*, FONTOBJ*, CLIPOBJ*, RECTL*, RECTL*, BRUSHOBJ*, BRUSHOBJ*, POINTL*, MIX); 
-typedef ULONG (NTAPI *PGD_ESCAPE)(SURFOBJ*, ULONG, ULONG, PVOID *, ULONG, PVOID *); 
-typedef ULONG (NTAPI *PGD_DRAWESCAPE)(SURFOBJ*, ULONG, CLIPOBJ*, RECTL*, ULONG, PVOID *); 
-typedef PIFIMETRICS (NTAPI *PGD_QUERYFONT)(DHPDEV, ULONG, ULONG, PULONG); 
-typedef PVOID (NTAPI *PGD_QUERYFONTTREE)(DHPDEV, ULONG, ULONG, ULONG, PULONG); 
-typedef LONG (NTAPI *PGD_QUERYFONTDATA)(DHPDEV, FONTOBJ*, ULONG, HGLYPH, GLYPHDATA*, PVOID, ULONG); 
-typedef ULONG (NTAPI *PGD_SETPOINTERSHAPE)(SURFOBJ*, SURFOBJ*, SURFOBJ*, XLATEOBJ*, LONG, LONG, LONG, LONG, RECTL*, ULONG); 
-typedef VOID (NTAPI *PGD_MOVEPOINTER)(SURFOBJ*, LONG, LONG, RECTL*); 
-typedef BOOL (NTAPI *PGD_LINETO)(SURFOBJ*, CLIPOBJ*, BRUSHOBJ*, LONG, LONG, LONG, LONG, RECTL*, MIX);
-typedef BOOL (NTAPI *PGD_SENDPAGE)(SURFOBJ*);
-typedef BOOL (NTAPI *PGD_STARTPAGE)(SURFOBJ*);
-typedef BOOL (NTAPI *PGD_ENDDOC)(SURFOBJ*, ULONG);
-typedef BOOL (NTAPI *PGD_STARTDOC)(SURFOBJ*, PWSTR, DWORD);
-typedef ULONG (NTAPI *PGD_GETGLYPHMODE)(DHPDEV, FONTOBJ*);
-typedef VOID (NTAPI *PGD_SYNCHRONIZE)(DHPDEV, RECTL*);
-typedef ULONG (NTAPI *PGD_SAVESCREENBITS)(SURFOBJ*, ULONG, ULONG, RECTL*);
-typedef ULONG (NTAPI *PGD_GETMODES)(HANDLE, ULONG, PDEVMODEW);
-typedef VOID (NTAPI *PGD_FREE)(PVOID, ULONG);
-typedef VOID (NTAPI *PGD_DESTROYFONT)(FONTOBJ*);
-typedef LONG (NTAPI *PGD_QUERYFONTCAPS)(ULONG, PULONG);
-typedef ULONG (NTAPI *PGD_LOADFONTFILE)(ULONG, PVOID, ULONG, ULONG);
-typedef BOOL (NTAPI *PGD_UNLOADFONTFILE)(ULONG);
-typedef ULONG (NTAPI *PGD_FONTMANAGEMENT)(SURFOBJ*, FONTOBJ*, ULONG, ULONG, PVOID, ULONG, PVOID);
-typedef LONG (NTAPI *PGD_QUERYTRUETYPETABLE)(ULONG, ULONG, ULONG, PTRDIFF, ULONG, PBYTE);
-typedef LONG (NTAPI *PGD_QUERYTRUETYPEOUTLINE)(DHPDEV, FONTOBJ*, HGLYPH, BOOL, GLYPHDATA*, ULONG, TTPOLYGONHEADER*);
-typedef PVOID (NTAPI *PGD_GETTRUETYPEFILE)(ULONG, PULONG);
-typedef LONG (NTAPI *PGD_QUERYFONTFILE)(ULONG, ULONG, ULONG, PULONG);
-typedef BOOL (NTAPI *PGD_QUERYADVANCEWIDTHS)(DHPDEV, FONTOBJ*, ULONG, HGLYPH *, PVOID *, ULONG);
-typedef BOOL (NTAPI *PGD_SETPIXELFORMAT)(SURFOBJ*, LONG, ULONG);
-typedef LONG (NTAPI *PGD_DESCRIBEPIXELFORMAT)(DHPDEV, LONG, ULONG, PPIXELFORMATDESCRIPTOR);
-typedef BOOL (NTAPI *PGD_SWAPBUFFERS)(SURFOBJ*, PWNDOBJ);
-typedef BOOL (NTAPI *PGD_STARTBANDING)(SURFOBJ*, POINTL*);
-typedef BOOL (NTAPI *PGD_NEXTBAND)(SURFOBJ*, POINTL*);
-typedef BOOL (NTAPI *PGD_GETDIRECTDRAWINFO)(DHPDEV, PDD_HALINFO, PDWORD, VIDEOMEMORY*, PDWORD, PDWORD);
-typedef BOOL (NTAPI *PGD_ENABLEDIRECTDRAW)(DHPDEV, PDD_CALLBACKS, PDD_SURFACECALLBACKS, PDD_PALETTECALLBACKS);
-typedef VOID (NTAPI *PGD_DISABLEDIRECTDRAW)(DHPDEV);
-typedef LONG (NTAPI *PGD_QUERYSPOOLTYPE)(DHPDEV, LPWSTR);
-typedef BOOL (NTAPI *PGD_GRADIENTFILL)(SURFOBJ*, CLIPOBJ*, XLATEOBJ*, TRIVERTEX*, ULONG, PVOID, ULONG, RECTL*, POINTL*, ULONG);
-typedef VOID (NTAPI *PGD_SYNCHRONIZESURFACE)(SURFOBJ*, RECTL *, FLONG);
-
-typedef struct _DRIVER_FUNCTIONS
-{
-  PGD_ENABLEDRIVER  EnableDriver;
-  PGD_ENABLEPDEV  EnablePDEV;
-  PGD_COMPLETEPDEV  CompletePDEV;
-  PGD_DISABLEPDEV  DisablePDEV;
-  PGD_ENABLESURFACE  EnableSurface;
-  PGD_DISABLESURFACE  DisableSurface;
-  PGD_ASSERTMODE  AssertMode;
-  PGD_OFFSET  Offset;
-  PGD_RESETPDEV  ResetPDEV;
-  PGD_DISABLEDRIVER  DisableDriver;
-  PGD_CREATEDEVICEBITMAP  CreateDeviceBitmap;
-  PGD_DELETEDEVICEBITMAP  DeleteDeviceBitmap;
-  PGD_REALIZEBRUSH  RealizeBrush;
-  PGD_DITHERCOLOR  DitherColor;
-  PGD_STROKEPATH  StrokePath;
-  PGD_FILLPATH  FillPath;
-  PGD_STROKEANDFILLPATH  StrokeAndFillPath;
-  PGD_PAINT  Paint;
-  PGD_BITBLT  BitBlt;
-  PGD_TRANSPARENTBLT TransparentBlt;
-  PGD_COPYBITS  CopyBits;
-  PGD_STRETCHBLT  StretchBlt;
-  PGD_STRETCHBLTROP  StretchBltROP;
-  PGD_SETPALETTE  SetPalette;
-  PGD_TEXTOUT  TextOut;
-  PGD_ESCAPE  Escape;
-  PGD_DRAWESCAPE  DrawEscape;
-  PGD_QUERYFONT  QueryFont;
-  PGD_QUERYFONTTREE  QueryFontTree;
-  PGD_QUERYFONTDATA  QueryFontData;
-  PGD_SETPOINTERSHAPE  SetPointerShape;
-  PGD_MOVEPOINTER  MovePointer;
-  PGD_LINETO  LineTo;
-  PGD_SENDPAGE  SendPage;
-  PGD_STARTPAGE  StartPage;
-  PGD_ENDDOC  EndDoc;
-  PGD_STARTDOC  StartDoc;
-  PGD_GETGLYPHMODE  GetGlyphMode;
-  PGD_SYNCHRONIZE  Synchronize;
-  PGD_SAVESCREENBITS  SaveScreenBits;
-  PGD_GETMODES  GetModes;
-  PGD_FREE  Free;
-  PGD_DESTROYFONT  DestroyFont;
-  PGD_QUERYFONTCAPS  QueryFontCaps;
-  PGD_LOADFONTFILE  LoadFontFile;
-  PGD_UNLOADFONTFILE  UnloadFontFile;
-  PGD_FONTMANAGEMENT  FontManagement;
-  PGD_QUERYTRUETYPETABLE  QueryTrueTypeTable;
-  PGD_QUERYTRUETYPEOUTLINE  QueryTrueTypeOutline;
-  PGD_GETTRUETYPEFILE  GetTrueTypeFile;
-  PGD_QUERYFONTFILE  QueryFontFile;
-  PGD_QUERYADVANCEWIDTHS  QueryAdvanceWidths;
-  PGD_SETPIXELFORMAT  SetPixelFormat;
-  PGD_DESCRIBEPIXELFORMAT  DescribePixelFormat;
-  PGD_SWAPBUFFERS  SwapBuffers;
-  PGD_STARTBANDING  StartBanding;
-  PGD_NEXTBAND  NextBand;
-  PGD_GETDIRECTDRAWINFO  GetDirectDrawInfo;
-  PGD_ENABLEDIRECTDRAW  EnableDirectDraw;
-  PGD_DISABLEDIRECTDRAW  DisableDirectDraw;
-  PGD_QUERYSPOOLTYPE  QuerySpoolType;
-  PGD_GRADIENTFILL  GradientFill;
-  PGD_SYNCHRONIZESURFACE SynchronizeSurface;
-  PGD_ALPHABLEND AlphaBlend;
-} DRIVER_FUNCTIONS, *PDRIVER_FUNCTIONS;
-
-typedef struct _DC
-{
-  HGDIOBJ     hHmgr;
-  PVOID       pvEntry;
-  ULONG       lucExcLock;
-  ULONG       Tid;
-
-  DHPDEV      PDev;
-  INT         DC_Type;
-  INT         DC_Flags;
-
-  struct _EDD_DIRECTDRAW_GLOBAL * pEDDgpl;
-
-  PDC_ATTR    pDc_Attr;
-  DC_ATTR     Dc_Attr;
-
-  HDC         hSelf;
-  HDC         hNext;
-  HSURF       FillPatternSurfaces[HS_DDI_MAX];
-  PGDIINFO    GDIInfo;
-  PDEVINFO    DevInfo;
-  HDEV        GDIDevice;
-
-  DRIVER_FUNCTIONS  DriverFunctions;
-  UNICODE_STRING    DriverName;
-  HANDLE      DeviceDriver;
-
-  CLIPOBJ     *CombinedClip;
-
-  XLATEOBJ    *XlateBrush;
-  XLATEOBJ    *XlatePen;
-
-  INT         saveLevel;
-  BOOL        IsIC;
-
-  HPALETTE    PalIndexed;
-
-  WIN_DC_INFO w;
-  
-  HANDLE      hFile;  
-  LPENHMETAHEADER emh;
-} DC, *PDC;
->>>>>>> d05c0ead
-#endif
+/*
+ * COPYRIGHT:       See COPYING in the top level directory
+ * PROJECT:         ReactOS Win32 Graphical Subsystem (WIN32K)
+ * FILE:            include/win32k/ntgdihal.h
+ * PURPOSE:         Win32 Shared GDI Handle/Object Types
+ * PROGRAMMER:      Alex Ionescu (alex@relsoft.net)
+ */
+
+/* INCLUDES ******************************************************************/
+
+#ifndef _NTGDIHDL_
+#define _NTGDIHDL_
+
+#include <winddi.h>
+
+/* DEFINES *******************************************************************/
+
+/* Base address where the handle table is mapped to */
+#define GDI_HANDLE_TABLE_BASE_ADDRESS (0x400000)
+
+/* GDI handle table can hold 0x4000 handles */
+#define GDI_HANDLE_COUNT 0x4000
+#define GDI_GLOBAL_PROCESS (0x0)
+
+/* Handle Masks and shifts */
+#define GDI_HANDLE_INDEX_MASK (GDI_HANDLE_COUNT - 1)
+#define GDI_HANDLE_TYPE_MASK  0x007f0000
+#define GDI_HANDLE_BASETYPE_MASK 0x001f0000
+#define GDI_HANDLE_STOCK_MASK 0x00800000
+#define GDI_HANDLE_REUSE_MASK 0xff000000
+#define GDI_HANDLE_UPPER_MASK (GDI_HANDLE_TYPE_MASK|GDI_HANDLE_STOCK_MASK|GDI_HANDLE_REUSE_MASK)
+#define GDI_HANDLE_REUSECNT_SHIFT 24
+#define GDI_HANDLE_BASETYPE_SHIFT 16
+
+#define GDI_ENTRY_STOCK_MASK 0x00000080
+#define GDI_ENTRY_REUSE_MASK 0x0000ff00
+#define GDI_ENTRY_REUSE_INC 0x00000100
+#define GDI_ENTRY_BASETYPE_MASK 0x001f0000
+#define GDI_ENTRY_REUSECNT_SHIFT 8
+#define GDI_ENTRY_UPPER_SHIFT 16
+
+#define GDI_OBJECT_TAG_DC       TAG('G', 'l', 'a', '1')
+#define GDI_OBJECT_TAG_REGION   TAG('G', 'l', 'a', '4')
+#define GDI_OBJECT_TAG_BITMAP   TAG('G', 'l', 'a', '5')
+#define GDI_OBJECT_TAG_CLIOBJ   TAG('G', 'h', '0', '6')
+#define GDI_OBJECT_TAG_PATH     TAG('G', 'h', '0', '7')
+#define GDI_OBJECT_TAG_PALETTE  TAG('G', 'l', 'a', '8')
+#define GDI_OBJECT_TAG_COLSPC   TAG('G', 'h', '0', '9')
+#define GDI_OBJECT_TAG_FONT     TAG('G', 'l', 'a', ':')
+#define GDI_OBJECT_TAG_PFE      TAG('G', 'h', '0', '<')
+#define GDI_OBJECT_TAG_BRUSH    TAG('G', 'l', 'a', '@')
+#define GDI_OBJECT_TAG_ENUMFONT TAG('G', 'h', '0', 'F')
+
+#define GDI_OBJECT_TAG_DDRAW    TAG('D', 'h', ' ', '1')
+#define GDI_OBJECT_TAG_DDSURF   TAG('D', 'h', ' ', '2')
+
+/*! \defgroup GDI object types
+ *
+ *  GDI object types
+ *
+ */
+/*@{*/
+#define GDI_OBJECT_TYPE_DC            0x00010000
+#define GDI_OBJECT_TYPE_DIRECTDRAW    0x00020000 /* Should be moved away from gdi objects */
+#define GDI_OBJECT_TYPE_DD_SURFACE    0x00030000 /* Should be moved away from gdi objects */
+#define GDI_OBJECT_TYPE_REGION        0x00040000
+#define GDI_OBJECT_TYPE_BITMAP        0x00050000
+#define GDI_OBJECT_TYPE_CLIOBJ        0x00060000
+#define GDI_OBJECT_TYPE_PATH          0x00070000
+#define GDI_OBJECT_TYPE_PALETTE       0x00080000
+#define GDI_OBJECT_TYPE_COLORSPACE    0x00090000
+#define GDI_OBJECT_TYPE_FONT          0x000a0000
+
+#define GDI_OBJECT_TYPE_BRUSH         0x00100000
+#define GDI_OBJECT_TYPE_DD_VIDEOPORT  0x00120000 /* Should be moved away from gdi objects */
+#define GDI_OBJECT_TYPE_DD_MOTIONCOMP 0x00140000 /* Should be moved away from gdi objects */
+#define GDI_OBJECT_TYPE_ENUMFONT      0x00160000
+
+/* Following object types are derived types from the above base types
+   use 0x001f0000 as mask to get the base type */
+#define GDI_OBJECT_TYPE_EMF         0x00210000
+#define GDI_OBJECT_TYPE_METAFILE    0x00260000
+#define GDI_OBJECT_TYPE_ENHMETAFILE 0x00460000
+#define GDI_OBJECT_TYPE_PEN         0x00300000
+#define GDI_OBJECT_TYPE_EXTPEN      0x00500000
+#define GDI_OBJECT_TYPE_METADC      0x00660000
+/*#define GDI_OBJECT_TYPE_DD_PALETTE    0x00630000 unused at the moment, other value required */
+/*#define GDI_OBJECT_TYPE_DD_CLIPPER    0x00640000 unused at the moment, other value required  */
+
+/* Following object types made up for ROS */
+#define GDI_OBJECT_TYPE_DONTCARE    0x007f0000
+/** Not really an object type. Forces GDI_FreeObj to be silent. */
+#define GDI_OBJECT_TYPE_SILENT      0x80000000
+/*@}*/
+
+/* Handle macros */
+#define GDI_HANDLE_CREATE(i, t)    \
+    ((HANDLE)(((i) & GDI_HANDLE_INDEX_MASK) | ((t) & GDI_HANDLE_TYPE_MASK)))
+
+#define GDI_HANDLE_GET_INDEX(h)    \
+    (((ULONG_PTR)(h)) & GDI_HANDLE_INDEX_MASK)
+
+#define GDI_HANDLE_GET_TYPE(h)     \
+    (((ULONG_PTR)(h)) & GDI_HANDLE_TYPE_MASK)
+
+#define GDI_HANDLE_IS_TYPE(h, t)   \
+    ((t) == (((ULONG_PTR)(h)) & GDI_HANDLE_TYPE_MASK))
+
+#define GDI_HANDLE_IS_STOCKOBJ(h)  \
+    (0 != (((ULONG_PTR)(h)) & GDI_HANDLE_STOCK_MASK))
+
+#define GDI_HANDLE_SET_STOCKOBJ(h) \
+    ((h) = (HANDLE)(((ULONG_PTR)(h)) | GDI_HANDLE_STOCK_MASK))
+
+#define GDI_HANDLE_GET_UPPER(h)     \
+    (((ULONG_PTR)(h)) & GDI_HANDLE_UPPER_MASK)
+
+#define GDI_HANDLE_GET_REUSECNT(h)     \
+    (((ULONG_PTR)(h)) >> GDI_HANDLE_REUSECNT_SHIFT)
+
+#define GDI_ENTRY_GET_REUSECNT(e)     \
+    ((((ULONG_PTR)(e)) & GDI_ENTRY_REUSE_MASK) >> GDI_ENTRY_REUSECNT_SHIFT)
+
+#define GDI_OBJECT_GET_TYPE_INDEX(t) \
+    ((t & GDI_HANDLE_BASETYPE_MASK) >> GDI_HANDLE_BASETYPE_SHIFT)
+
+/* DC OBJ Types */
+#define DC_TYPE_DIRECT 0  // normal device context
+#define DC_TYPE_MEMORY 1  // memory device context
+#define DC_TYPE_INFO   2  // information context
+
+/* DC OBJ Flags */
+#define DC_FLAG_DISPLAY            0x0001
+#define DC_FLAG_DIRECT             0x0002
+#define DC_FLAG_CANCELLED          0x0004
+#define DC_FLAG_PERMANENT          0x0008
+#define DC_FLAG_DIRTY_RAO          0x0010
+#define DC_FLAG_ACCUM_WMGR         0x0020
+#define DC_FLAG_ACCUM_APP          0x0040
+#define DC_FLAG_RESET              0x0080
+#define DC_FLAG_SYNCHRONIZEACCESS  0x0100
+#define DC_FLAG_EPSPRINTINGESCAPE  0x0200
+#define DC_FLAG_TEMPINFODC         0x0400
+#define DC_FLAG_FULLSCREEN         0x0800
+#define DC_FLAG_IN_CLONEPDEV       0x1000
+#define DC_FLAG_REDIRECTION        0x2000
+#define DC_FLAG_SHAREACCESS        0x4000
+
+/* DC_ATTR Dirty Flags */
+#define DIRTY_FILL                          0x00000001
+#define DIRTY_LINE                          0x00000002
+#define DIRTY_TEXT                          0x00000004
+#define DIRTY_BACKGROUND                    0x00000008
+#define DIRTY_CHARSET                       0x00000010
+#define SLOW_WIDTHS                         0x00000020
+#define DC_CACHED_TM_VALID                  0x00000040
+#define DISPLAY_DC                          0x00000080
+#define DIRTY_PTLCURRENT                    0x00000100
+#define DIRTY_PTFXCURRENT                   0x00000200
+#define DIRTY_STYLESTATE                    0x00000400
+#define DC_PLAYMETAFILE                     0x00000800
+#define DC_BRUSH_DIRTY                      0x00001000
+#define DC_PEN_DIRTY                        0x00002000
+#define DC_DIBSECTION                       0x00004000
+#define DC_LAST_CLIPRGN_VALID               0x00008000
+#define DC_PRIMARY_DISPLAY                  0x00010000
+#define DC_MODE_DIRTY                       0x00200000
+#define DC_FONTTEXT_DIRTY                   0x00400000
+
+/* DC_ATTR LCD Flags */
+#define LDC_LDC           0x00000001 // (init) local DC other than a normal DC
+#define LDC_EMFLDC        0x00000002 // Enhance Meta File local DC
+#define LDC_INIT_DOCUMENT 0x00000040
+#define LDC_INIT_PAGE     0x00000080
+#define LDC_KILL_DOCUMENT 0x00010000
+
+
+/* DC_ATTR Xform Flags */
+#define METAFILE_TO_WORLD_IDENTITY          0x00000001
+#define WORLD_TO_PAGE_IDENTITY              0x00000002
+#define DEVICE_TO_PAGE_INVALID              0x00000008
+#define DEVICE_TO_WORLD_INVALID             0x00000010
+#define WORLD_TRANSFORM_SET                 0x00000020
+#define POSITIVE_Y_IS_UP                    0x00000040
+#define INVALIDATE_ATTRIBUTES               0x00000080
+#define PTOD_EFM11_NEGATIVE                 0x00000100
+#define PTOD_EFM22_NEGATIVE                 0x00000200
+#define ISO_OR_ANISO_MAP_MODE               0x00000400
+#define PAGE_TO_DEVICE_IDENTITY             0x00000800
+#define PAGE_TO_DEVICE_SCALE_IDENTITY       0x00001000
+#define PAGE_XLATE_CHANGED                  0x00002000
+#define PAGE_EXTENTS_CHANGED                0x00004000
+#define WORLD_XFORM_CHANGED                 0x00008000
+
+/* TYPES *********************************************************************/
+
+typedef struct _GDI_TABLE_ENTRY
+{
+    PVOID KernelData; /* Points to the kernel mode structure */
+    SHORT ProcessId;  /* process id that created the object, 0 for stock objects */
+    SHORT nCount;     /* usage count of object handles */
+    LONG  Type;       /* the first 16 bit is the object type including the stock obj flag, the last 16 bits is just the object type */
+    PVOID UserData;   /* Points to the user mode structure, usually NULL though */
+} GDI_TABLE_ENTRY, *PGDI_TABLE_ENTRY;
+
+typedef struct _RGNATTR
+{
+    ULONG AttrFlags;
+    ULONG Flags;
+    RECTL Rect;
+} RGNATTR,*PRGNATTR;
+
+// Local DC structure (_DC_ATTR) PVOID pvLDC;
+typedef struct _LDC
+{
+    HDC hDC;
+    ULONG Flags;
+    INT iType;
+    PVOID pvEmfDC;        /* Pointer to ENHMETAFILE structure */
+    ABORTPROC pAbortProc; /* AbortProc for Printing */
+    HANDLE hPrinter;      /* Local or Remote Printer driver */
+    INT iInitPage;        /* Start/Stop */
+    INT iInitDocument;
+} LDC, *PLDC;
+
+typedef struct _DC_ATTR
+{
+    PVOID pvLDC;
+    ULONG ulDirty_;
+    HANDLE hbrush;
+    HANDLE hpen;
+    COLORREF crBackgroundClr;
+    ULONG ulBackgroundClr;
+    COLORREF crForegroundClr;
+    ULONG ulForegroundClr;
+    COLORREF crBrushClr;
+    ULONG ulBrushClr;
+    COLORREF crPenClr;
+    ULONG ulPenClr;
+    DWORD iCS_CP;
+    INT iGraphicsMode;
+    BYTE jROP2;
+    BYTE jBkMode;
+    BYTE jFillMode;
+    BYTE jStretchBltMode;
+    POINTL ptlCurrent;
+    POINTL ptfxCurrent;
+    LONG lBkMode;
+    LONG lFillMode;
+    LONG lStretchBltMode;
+    FLONG flFontMapper;
+    LONG lIcmMode;
+    HANDLE hcmXform;
+    HCOLORSPACE hColorSpace;
+    FLONG flIcmFlags;
+    INT IcmBrushColor;
+    INT IcmPenColor;
+    PVOID pvLIcm;
+    FLONG flTextAlign;
+    LONG lTextAlign;
+    LONG lTextExtra;
+    LONG lRelAbs;
+    LONG lBreakExtra;
+    LONG cBreak;
+    HANDLE hlfntNew;
+    MATRIX_S mxWorldToDevice;
+    MATRIX_S mxDevicetoWorld;
+    MATRIX_S mxWorldToPage;
+    EFLOAT_S efM11PtoD;
+    EFLOAT_S efM22PtoD;
+    EFLOAT_S efDxPtoD;
+    EFLOAT_S efDyPtoD;
+    INT iMapMode;
+    DWORD dwLayout;
+    LONG lWindowOrgx;
+    POINTL ptlWindowOrg;
+    SIZEL szlWindowExt;
+    POINTL ptlViewportOrg;
+    SIZEL szlViewportExt;
+    FLONG flXform;
+    SIZEL szlVirtualDevicePixel;
+    SIZEL szlVirtualDeviceMm;
+    SIZEL szlVirtualDeviceSize;
+    POINTL ptlBrushOrigin;
+    RGNATTR VisRectRegion;
+} DC_ATTR, *PDC_ATTR;
+
+typedef struct _BRUSH_ATTR
+{
+    LOGBRUSH logbrush;
+    DWORD    dwUnused[3];
+} BRUSH_ATTR, *PBRUSH_ATTR;
+
+
+typedef struct _REGION_ATTR
+{
+    DWORD dwUnknown1; 
+    DWORD dwUnknown2; 
+    LONG right; 
+    LONG bottom;
+    LONG left; 
+    LONG top; 
+} REGION_ATTR, *PREGION_ATTR;
+
+typedef struct _FONT_ATTR
+{
+    DWORD dwUnknown;
+    void *pCharWidthData;
+} FONT_ATTR, *PFONT_ATTR;
+
+
+typedef enum tagGdiPathState
+{
+   PATH_Null,
+   PATH_Open,
+   PATH_Closed
+} GdiPathState;
+
+typedef struct tagGdiPath
+{
+   GdiPathState state;
+   POINT      *pPoints;
+   BYTE         *pFlags;
+   int          numEntriesUsed, numEntriesAllocated;
+   BOOL       newStroke;
+} GdiPath;
+
+typedef struct _WIN_DC_INFO
+{
+  int  flags;
+  HRGN  hClipRgn;     /* Clip region (may be 0) */
+  HRGN  hVisRgn;      /* Visible region (must never be 0) */
+  HRGN  hGCClipRgn;   /* GC clip region (ClipRgn AND VisRgn) */
+  HBITMAP  hBitmap;
+  HBITMAP  hFirstBitmap; /* Bitmap selected at creation of the DC */
+
+/* #if 0 */
+    HANDLE      hDevice;
+    HPALETTE    hPalette;
+
+    GdiPath       path;
+/* #endif */
+
+  RECT   totalExtent;
+  BYTE   bitsPerPixel;
+
+  INT  DCOrgX;            /* DC origin */
+  INT  DCOrgY;
+  INT  ArcDirection;
+
+  XFORM  xformWorld2Wnd;    /* World-to-window transformation */
+  XFORM  xformWorld2Vport;  /* World-to-viewport transformation */
+  XFORM  xformVport2World;  /* Inverse of the above transformation */
+  BOOL  vport2WorldValid;  /* Is xformVport2World valid? */
+} WIN_DC_INFO;
+
+
+typedef BOOL (NTAPI *PGD_ENABLEDRIVER)(ULONG, ULONG, PDRVENABLEDATA);
+typedef DHPDEV (NTAPI *PGD_ENABLEPDEV)(DEVMODEW  *, LPWSTR, ULONG, HSURF *, ULONG, ULONG  *, ULONG, DEVINFO  *, LPWSTR, LPWSTR, HANDLE);
+typedef VOID (NTAPI *PGD_COMPLETEPDEV)(DHPDEV, HDEV);
+typedef VOID (NTAPI *PGD_DISABLEPDEV)(DHPDEV); 
+typedef HSURF (NTAPI *PGD_ENABLESURFACE)(DHPDEV);
+typedef VOID (NTAPI *PGD_DISABLESURFACE)(DHPDEV);
+typedef BOOL (NTAPI *PGD_ASSERTMODE)(DHPDEV, BOOL);
+typedef BOOL (NTAPI *PGD_OFFSET)(SURFOBJ*, LONG, LONG, FLONG);
+typedef BOOL (NTAPI *PGD_RESETPDEV)(DHPDEV, DHPDEV);
+typedef VOID (NTAPI *PGD_DISABLEDRIVER)(VOID);
+typedef HBITMAP (NTAPI *PGD_CREATEDEVICEBITMAP)(DHPDEV, SIZEL, ULONG); 
+typedef VOID (NTAPI *PGD_DELETEDEVICEBITMAP)(DHSURF); 
+typedef BOOL (NTAPI *PGD_ALPHABLEND)(SURFOBJ*, SURFOBJ*, CLIPOBJ*, XLATEOBJ*, RECTL*, RECTL*, BLENDOBJ*);
+typedef BOOL (NTAPI *PGD_REALIZEBRUSH)(BRUSHOBJ*, SURFOBJ*, SURFOBJ*, SURFOBJ*, XLATEOBJ*, ULONG); 
+typedef ULONG (NTAPI *PGD_DITHERCOLOR)(DHPDEV, ULONG, ULONG, PULONG); 
+typedef BOOL (NTAPI *PGD_STROKEPATH)(SURFOBJ*, PATHOBJ*, CLIPOBJ*, XFORMOBJ*, BRUSHOBJ*, POINTL*, PLINEATTRS, MIX); 
+typedef BOOL (NTAPI *PGD_FILLPATH)(SURFOBJ*, PATHOBJ*, CLIPOBJ*, BRUSHOBJ*, POINTL*, MIX, ULONG); 
+typedef BOOL (NTAPI *PGD_STROKEANDFILLPATH)(SURFOBJ*, PATHOBJ*, CLIPOBJ*, XFORMOBJ*, BRUSHOBJ*, PLINEATTRS, BRUSHOBJ*, POINTL*, MIX, ULONG); 
+typedef BOOL (NTAPI *PGD_PAINT)(SURFOBJ*, CLIPOBJ*, BRUSHOBJ*, POINTL*, MIX); 
+typedef BOOL (NTAPI *PGD_BITBLT)(SURFOBJ*, SURFOBJ*, SURFOBJ*, CLIPOBJ*, XLATEOBJ*, RECTL*, POINTL*, POINTL*, BRUSHOBJ*, POINTL*, ROP4); 
+typedef BOOL (NTAPI *PGD_TRANSPARENTBLT)(SURFOBJ*, SURFOBJ*, CLIPOBJ*, XLATEOBJ*, RECTL*, RECTL*, ULONG, ULONG);
+typedef BOOL (NTAPI *PGD_COPYBITS)(SURFOBJ*, SURFOBJ*, CLIPOBJ*, XLATEOBJ*, RECTL*, POINTL*); 
+typedef BOOL (NTAPI *PGD_STRETCHBLT)(SURFOBJ*, SURFOBJ*, SURFOBJ*, CLIPOBJ*, XLATEOBJ*, COLORADJUSTMENT*, POINTL*, RECTL*, RECTL*, POINTL*, ULONG);
+typedef BOOL (NTAPI *PGD_STRETCHBLTROP)(SURFOBJ*, SURFOBJ*, SURFOBJ*, CLIPOBJ*, XLATEOBJ*, COLORADJUSTMENT*, POINTL*, RECTL*, RECTL*, POINTL*, ULONG, BRUSHOBJ*, DWORD);
+typedef BOOL (NTAPI *PGD_SETPALETTE)(DHPDEV, PALOBJ*, ULONG, ULONG, ULONG); 
+typedef BOOL (NTAPI *PGD_TEXTOUT)(SURFOBJ*, STROBJ*, FONTOBJ*, CLIPOBJ*, RECTL*, RECTL*, BRUSHOBJ*, BRUSHOBJ*, POINTL*, MIX); 
+typedef ULONG (NTAPI *PGD_ESCAPE)(SURFOBJ*, ULONG, ULONG, PVOID *, ULONG, PVOID *); 
+typedef ULONG (NTAPI *PGD_DRAWESCAPE)(SURFOBJ*, ULONG, CLIPOBJ*, RECTL*, ULONG, PVOID *); 
+typedef PIFIMETRICS (NTAPI *PGD_QUERYFONT)(DHPDEV, ULONG, ULONG, PULONG); 
+typedef PVOID (NTAPI *PGD_QUERYFONTTREE)(DHPDEV, ULONG, ULONG, ULONG, PULONG); 
+typedef LONG (NTAPI *PGD_QUERYFONTDATA)(DHPDEV, FONTOBJ*, ULONG, HGLYPH, GLYPHDATA*, PVOID, ULONG); 
+typedef ULONG (NTAPI *PGD_SETPOINTERSHAPE)(SURFOBJ*, SURFOBJ*, SURFOBJ*, XLATEOBJ*, LONG, LONG, LONG, LONG, RECTL*, ULONG); 
+typedef VOID (NTAPI *PGD_MOVEPOINTER)(SURFOBJ*, LONG, LONG, RECTL*); 
+typedef BOOL (NTAPI *PGD_LINETO)(SURFOBJ*, CLIPOBJ*, BRUSHOBJ*, LONG, LONG, LONG, LONG, RECTL*, MIX);
+typedef BOOL (NTAPI *PGD_SENDPAGE)(SURFOBJ*);
+typedef BOOL (NTAPI *PGD_STARTPAGE)(SURFOBJ*);
+typedef BOOL (NTAPI *PGD_ENDDOC)(SURFOBJ*, ULONG);
+typedef BOOL (NTAPI *PGD_STARTDOC)(SURFOBJ*, PWSTR, DWORD);
+typedef ULONG (NTAPI *PGD_GETGLYPHMODE)(DHPDEV, FONTOBJ*);
+typedef VOID (NTAPI *PGD_SYNCHRONIZE)(DHPDEV, RECTL*);
+typedef ULONG (NTAPI *PGD_SAVESCREENBITS)(SURFOBJ*, ULONG, ULONG, RECTL*);
+typedef ULONG (NTAPI *PGD_GETMODES)(HANDLE, ULONG, PDEVMODEW);
+typedef VOID (NTAPI *PGD_FREE)(PVOID, ULONG);
+typedef VOID (NTAPI *PGD_DESTROYFONT)(FONTOBJ*);
+typedef LONG (NTAPI *PGD_QUERYFONTCAPS)(ULONG, PULONG);
+typedef ULONG (NTAPI *PGD_LOADFONTFILE)(ULONG, PVOID, ULONG, ULONG);
+typedef BOOL (NTAPI *PGD_UNLOADFONTFILE)(ULONG);
+typedef ULONG (NTAPI *PGD_FONTMANAGEMENT)(SURFOBJ*, FONTOBJ*, ULONG, ULONG, PVOID, ULONG, PVOID);
+typedef LONG (NTAPI *PGD_QUERYTRUETYPETABLE)(ULONG, ULONG, ULONG, PTRDIFF, ULONG, PBYTE);
+typedef LONG (NTAPI *PGD_QUERYTRUETYPEOUTLINE)(DHPDEV, FONTOBJ*, HGLYPH, BOOL, GLYPHDATA*, ULONG, TTPOLYGONHEADER*);
+typedef PVOID (NTAPI *PGD_GETTRUETYPEFILE)(ULONG, PULONG);
+typedef LONG (NTAPI *PGD_QUERYFONTFILE)(ULONG, ULONG, ULONG, PULONG);
+typedef BOOL (NTAPI *PGD_QUERYADVANCEWIDTHS)(DHPDEV, FONTOBJ*, ULONG, HGLYPH *, PVOID *, ULONG);
+typedef BOOL (NTAPI *PGD_SETPIXELFORMAT)(SURFOBJ*, LONG, ULONG);
+typedef LONG (NTAPI *PGD_DESCRIBEPIXELFORMAT)(DHPDEV, LONG, ULONG, PPIXELFORMATDESCRIPTOR);
+typedef BOOL (NTAPI *PGD_SWAPBUFFERS)(SURFOBJ*, PWNDOBJ);
+typedef BOOL (NTAPI *PGD_STARTBANDING)(SURFOBJ*, POINTL*);
+typedef BOOL (NTAPI *PGD_NEXTBAND)(SURFOBJ*, POINTL*);
+typedef BOOL (NTAPI *PGD_GETDIRECTDRAWINFO)(DHPDEV, PDD_HALINFO, PDWORD, VIDEOMEMORY*, PDWORD, PDWORD);
+typedef BOOL (NTAPI *PGD_ENABLEDIRECTDRAW)(DHPDEV, PDD_CALLBACKS, PDD_SURFACECALLBACKS, PDD_PALETTECALLBACKS);
+typedef VOID (NTAPI *PGD_DISABLEDIRECTDRAW)(DHPDEV);
+typedef LONG (NTAPI *PGD_QUERYSPOOLTYPE)(DHPDEV, LPWSTR);
+typedef BOOL (NTAPI *PGD_GRADIENTFILL)(SURFOBJ*, CLIPOBJ*, XLATEOBJ*, TRIVERTEX*, ULONG, PVOID, ULONG, RECTL*, POINTL*, ULONG);
+typedef VOID (NTAPI *PGD_SYNCHRONIZESURFACE)(SURFOBJ*, RECTL *, FLONG);
+
+typedef struct _DRIVER_FUNCTIONS
+{
+  PGD_ENABLEDRIVER  EnableDriver;
+  PGD_ENABLEPDEV  EnablePDEV;
+  PGD_COMPLETEPDEV  CompletePDEV;
+  PGD_DISABLEPDEV  DisablePDEV;
+  PGD_ENABLESURFACE  EnableSurface;
+  PGD_DISABLESURFACE  DisableSurface;
+  PGD_ASSERTMODE  AssertMode;
+  PGD_OFFSET  Offset;
+  PGD_RESETPDEV  ResetPDEV;
+  PGD_DISABLEDRIVER  DisableDriver;
+  PGD_CREATEDEVICEBITMAP  CreateDeviceBitmap;
+  PGD_DELETEDEVICEBITMAP  DeleteDeviceBitmap;
+  PGD_REALIZEBRUSH  RealizeBrush;
+  PGD_DITHERCOLOR  DitherColor;
+  PGD_STROKEPATH  StrokePath;
+  PGD_FILLPATH  FillPath;
+  PGD_STROKEANDFILLPATH  StrokeAndFillPath;
+  PGD_PAINT  Paint;
+  PGD_BITBLT  BitBlt;
+  PGD_TRANSPARENTBLT TransparentBlt;
+  PGD_COPYBITS  CopyBits;
+  PGD_STRETCHBLT  StretchBlt;
+  PGD_STRETCHBLTROP  StretchBltROP;
+  PGD_SETPALETTE  SetPalette;
+  PGD_TEXTOUT  TextOut;
+  PGD_ESCAPE  Escape;
+  PGD_DRAWESCAPE  DrawEscape;
+  PGD_QUERYFONT  QueryFont;
+  PGD_QUERYFONTTREE  QueryFontTree;
+  PGD_QUERYFONTDATA  QueryFontData;
+  PGD_SETPOINTERSHAPE  SetPointerShape;
+  PGD_MOVEPOINTER  MovePointer;
+  PGD_LINETO  LineTo;
+  PGD_SENDPAGE  SendPage;
+  PGD_STARTPAGE  StartPage;
+  PGD_ENDDOC  EndDoc;
+  PGD_STARTDOC  StartDoc;
+  PGD_GETGLYPHMODE  GetGlyphMode;
+  PGD_SYNCHRONIZE  Synchronize;
+  PGD_SAVESCREENBITS  SaveScreenBits;
+  PGD_GETMODES  GetModes;
+  PGD_FREE  Free;
+  PGD_DESTROYFONT  DestroyFont;
+  PGD_QUERYFONTCAPS  QueryFontCaps;
+  PGD_LOADFONTFILE  LoadFontFile;
+  PGD_UNLOADFONTFILE  UnloadFontFile;
+  PGD_FONTMANAGEMENT  FontManagement;
+  PGD_QUERYTRUETYPETABLE  QueryTrueTypeTable;
+  PGD_QUERYTRUETYPEOUTLINE  QueryTrueTypeOutline;
+  PGD_GETTRUETYPEFILE  GetTrueTypeFile;
+  PGD_QUERYFONTFILE  QueryFontFile;
+  PGD_QUERYADVANCEWIDTHS  QueryAdvanceWidths;
+  PGD_SETPIXELFORMAT  SetPixelFormat;
+  PGD_DESCRIBEPIXELFORMAT  DescribePixelFormat;
+  PGD_SWAPBUFFERS  SwapBuffers;
+  PGD_STARTBANDING  StartBanding;
+  PGD_NEXTBAND  NextBand;
+  PGD_GETDIRECTDRAWINFO  GetDirectDrawInfo;
+  PGD_ENABLEDIRECTDRAW  EnableDirectDraw;
+  PGD_DISABLEDIRECTDRAW  DisableDirectDraw;
+  PGD_QUERYSPOOLTYPE  QuerySpoolType;
+  PGD_GRADIENTFILL  GradientFill;
+  PGD_SYNCHRONIZESURFACE SynchronizeSurface;
+  PGD_ALPHABLEND AlphaBlend;
+} DRIVER_FUNCTIONS, *PDRIVER_FUNCTIONS;
+
+typedef struct _DC
+{
+  HGDIOBJ     hHmgr;  // Handle for this DC object.
+  PVOID       pvEntry;
+  ULONG       lucExcLock;
+  ULONG       Tid;
+
+  DHPDEV      PDev;
+  INT         DC_Type;
+  INT         DC_Flags;
+  PDC_ATTR    pDc_Attr;
+  DC_ATTR     Dc_Attr;
+
+  struct _EDD_DIRECTDRAW_GLOBAL * pEDDgpl;
+
+  HDC         hSelf;  // Used only for MemoryDC & SaveDC.
+  HDC         hNext;
+  HSURF       FillPatternSurfaces[HS_DDI_MAX];
+  PGDIINFO    GDIInfo;
+  PDEVINFO    DevInfo;
+  HDEV        GDIDevice;
+
+  DRIVER_FUNCTIONS  DriverFunctions;
+  UNICODE_STRING    DriverName;
+  HANDLE      DeviceDriver;
+
+  CLIPOBJ     *CombinedClip;
+
+  XLATEOBJ    *XlateBrush;
+  XLATEOBJ    *XlatePen;
+
+  INT         saveLevel;
+  BOOL        IsIC;
+
+  HPALETTE    PalIndexed;
+
+  WIN_DC_INFO w;
+
+  HANDLE      hFile;
+  LPENHMETAHEADER emh;
+} DC, *PDC;
+
+#endif