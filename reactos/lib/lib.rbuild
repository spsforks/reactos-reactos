--- conflicted
+++ resolved
@@ -64,13 +64,7 @@
 	<directory name="tdilib">
 		<xi:include href="tdilib/tdilib.rbuild" />
 	</directory>
-<<<<<<< HEAD
-	<directory name="win32ksys">
-		<xi:include href="win32ksys/win32ksys.rbuild" />
-	</directory>
 	<directory name="x86emu">
 		<xi:include href="x86emu/x86emu.rbuild" />
 	</directory>
-=======
->>>>>>> b9aaadf5
 </group>