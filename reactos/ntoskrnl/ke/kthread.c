--- conflicted
+++ resolved
@@ -236,8 +236,8 @@
     Thread->Alerted[1] = 0;
     Thread->Iopl = 0;
     
-    /* FIXME: Think how this might work */
-    Thread->NpxState = 0;
+    /* Set up FPU/NPX Stuff */
+    Thread->NpxState = NPX_STATE_INVALID;
     Thread->NpxIrql = 0;
    
     /* Setup APC Fields */
@@ -251,7 +251,7 @@
     Thread->ApcStatePointer[AttachedApcEnvironment] = &Thread->SavedApcState;
     Thread->ApcStateIndex = OriginalApcEnvironment;
     Thread->ApcQueueable = TRUE;
-    memset(&Thread->SavedApcState, 0, sizeof(KAPC_STATE));
+    RtlZeroMemory(&Thread->SavedApcState, 0, sizeof(KAPC_STATE));
     KeInitializeSpinLock(&Thread->ApcQueueLock);
     
     /* Setup Wait Fields */
@@ -263,8 +263,8 @@
     Thread->WaitListEntry.Blink = NULL;
     Thread->WaitTime = 0;
     Thread->WaitBlockList = NULL;
-    memset(Thread->WaitBlock, 0, sizeof(KWAIT_BLOCK) * 4);
-    memset(&Thread->Timer, 0, sizeof(KTIMER));
+    RtlZeroMemory(Thread->WaitBlock, 0, sizeof(KWAIT_BLOCK) * 4);
+    RtlZeroMemory(&Thread->Timer, 0, sizeof(KTIMER));
     KeInitializeTimer(&Thread->Timer);
     
     /* Setup scheduler Fields */
@@ -410,7 +410,6 @@
 STDCALL
 KeSetKernelStackSwapEnable(IN BOOLEAN Enable)
 {
-<<<<<<< HEAD
     PKTHREAD Thread = KeGetCurrentThread();
     BOOLEAN PreviousState;
     KIRQL OldIrql;
@@ -429,172 +428,6 @@
         
     /* Return Old State */
     return PreviousState;
-=======
-  PVOID KernelStack;
-  NTSTATUS Status;
-  extern unsigned int init_stack_top;
-  extern unsigned int init_stack;
-  PMEMORY_AREA StackArea;
-  ULONG i;
-  PHYSICAL_ADDRESS BoundaryAddressMultiple;
-  
-  BoundaryAddressMultiple.QuadPart = 0;
-  
-  KeInitializeDispatcherHeader(&Thread->DispatcherHeader,
-			       InternalThreadType,
-			       sizeof(ETHREAD),
-			       FALSE);
-  InitializeListHead(&Thread->MutantListHead);
-  if (!First)
-    {
-      PFN_TYPE Page[MM_STACK_SIZE / PAGE_SIZE];
-      KernelStack = NULL;
-      
-      MmLockAddressSpace(MmGetKernelAddressSpace());
-      Status = MmCreateMemoryArea(NULL,
-				  MmGetKernelAddressSpace(),
-				  MEMORY_AREA_KERNEL_STACK,
-				  &KernelStack,
-				  MM_STACK_SIZE,
-				  0,
-				  &StackArea,
-				  FALSE,
-				  FALSE,
-				  BoundaryAddressMultiple);
-      MmUnlockAddressSpace(MmGetKernelAddressSpace());
-      
-      if (!NT_SUCCESS(Status))
-	{
-	  DPRINT1("Failed to create thread stack\n");
-	  KEBUGCHECK(0);
-	}
-      for (i = 0; i < (MM_STACK_SIZE / PAGE_SIZE); i++)
-	{
-	  Status = MmRequestPageMemoryConsumer(MC_NPPOOL, TRUE, &Page[i]);
-	  if (!NT_SUCCESS(Status))
-	    {
-	      KEBUGCHECK(0);
-	    }
-	}
-      Status = MmCreateVirtualMapping(NULL,
-				      KernelStack,
-				      PAGE_READWRITE,
-				      Page,
-				      MM_STACK_SIZE / PAGE_SIZE);
-      if (!NT_SUCCESS(Status))
-        {
-          KEBUGCHECK(0);
-	}
-      Thread->InitialStack = (PCHAR)KernelStack + MM_STACK_SIZE;
-      Thread->StackBase    = (PCHAR)KernelStack + MM_STACK_SIZE;
-      Thread->StackLimit   = (ULONG_PTR)KernelStack;
-      Thread->KernelStack  = (PCHAR)KernelStack + MM_STACK_SIZE;
-    }
-  else
-    {
-      Thread->InitialStack = (PCHAR)init_stack_top;
-      Thread->StackBase = (PCHAR)init_stack_top;
-      Thread->StackLimit = (ULONG_PTR)init_stack;
-      Thread->KernelStack = (PCHAR)init_stack_top;
-    }
-
-  /* 
-   * Establish the pde's for the new stack and the thread structure within the 
-   * address space of the new process. They are accessed while taskswitching or
-   * while handling page faults. At this point it isn't possible to call the 
-   * page fault handler for the missing pde's. 
-   */
-  
-  MmUpdatePageDir((PEPROCESS)Process, (PVOID)Thread->StackLimit, MM_STACK_SIZE);
-  MmUpdatePageDir((PEPROCESS)Process, (PVOID)Thread, sizeof(ETHREAD));
-
-  /* 
-   * The Native API function will initialize the TEB field later 
-   */
-  Thread->Teb = NULL;
-  Thread->TlsArray = NULL;
-  Thread->DebugActive = 0;
-  Thread->State = THREAD_STATE_INITIALIZED;
-  Thread->Alerted[0] = 0;
-  Thread->Alerted[1] = 0;
-  Thread->Iopl = 0;
-  Thread->NpxState = NPX_STATE_INVALID;
-  
-  Thread->Saturation = 0;
-  Thread->Priority = Process->BasePriority; 
-  InitializeListHead(&Thread->ApcState.ApcListHead[0]);
-  InitializeListHead(&Thread->ApcState.ApcListHead[1]);
-  Thread->ApcState.Process = Process;
-  Thread->ApcState.KernelApcInProgress = 0;
-  Thread->ApcState.KernelApcPending = 0;
-  Thread->ApcState.UserApcPending = 0;
-  Thread->ContextSwitches = 0;
-  Thread->WaitStatus = STATUS_SUCCESS;
-  Thread->WaitIrql = PASSIVE_LEVEL;
-  Thread->WaitMode = 0;
-  Thread->WaitNext = FALSE;
-  Thread->WaitBlockList = NULL;
-  Thread->WaitListEntry.Flink = NULL;
-  Thread->WaitListEntry.Blink = NULL;
-  Thread->WaitTime = 0;
-  Thread->BasePriority = Process->BasePriority;
-  Thread->DecrementCount = 0;
-  Thread->PriorityDecrement = 0;
-  Thread->Quantum = Process->ThreadQuantum;
-  RtlZeroMemory(Thread->WaitBlock, sizeof(KWAIT_BLOCK)*4);
-  Thread->LegoData = 0; 
-  Thread->UserAffinity = Process->Affinity;
-  Thread->SystemAffinityActive = 0;
-  Thread->PowerState = 0;
-  Thread->NpxIrql = 0;
-  Thread->ServiceTable = KeServiceDescriptorTable;
-  Thread->Queue = NULL;
-  KeInitializeSpinLock(&Thread->ApcQueueLock);
-  RtlZeroMemory(&Thread->Timer, sizeof(KTIMER));
-  KeInitializeTimer(&Thread->Timer);
-  Thread->QueueListEntry.Flink = NULL;
-  Thread->QueueListEntry.Blink = NULL;
-  Thread->Affinity = Process->Affinity;
-  Thread->Preempted = 0;
-  Thread->ProcessReadyQueue = 0;
-  Thread->KernelStackResident = 1;
-  Thread->NextProcessor = 0;
-  Thread->CallbackStack = NULL;
-  Thread->Win32Thread = NULL;
-  Thread->TrapFrame = NULL;
-  Thread->ApcStatePointer[OriginalApcEnvironment] = &Thread->ApcState;
-  Thread->ApcStatePointer[AttachedApcEnvironment] = &Thread->SavedApcState;
-  Thread->EnableStackSwap = 0;
-  Thread->LargeStack = 0;
-  Thread->ResourceIndex = 0;
-  Thread->PreviousMode = KernelMode;
-  Thread->KernelTime = 0;
-  Thread->UserTime = 0;
-  RtlZeroMemory(&Thread->SavedApcState, sizeof(KAPC_STATE));
-   
-  Thread->ApcStateIndex = OriginalApcEnvironment;
-  Thread->ApcQueueable = TRUE;
-  Thread->AutoAlignment = Process->AutoAlignment;
-  
-  KeInitializeApc(&Thread->SuspendApc,
-		  Thread,
-		  OriginalApcEnvironment,
-		  PiSuspendThreadKernelRoutine,
-		  PiSuspendThreadRundownRoutine,
-		  PiSuspendThreadNormalRoutine,
-		  KernelMode,
-		  NULL);
-  KeInitializeSemaphore(&Thread->SuspendSemaphore, 0, 128);
-  
-  InsertTailList(&Process->ThreadListHead,
-                 &Thread->ThreadListEntry);
-  Thread->FreezeCount = 0;
-  Thread->SuspendCount = 0;
-   
-   /*
-    * Do x86 specific part
-    */
->>>>>>> f3cea5b1
 }
 
 /*
