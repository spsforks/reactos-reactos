--- conflicted
+++ resolved
@@ -1,60 +1,56 @@
-[Section]
-Name = Abyss Web server X1
-<<<<<<< HEAD
-Version = 2.9.3.6
-=======
-Version = 2.11.2
->>>>>>> 3f81e26f
-License = Freeware
-Description = Enables you to host your Web sites on your computer. It supports secure SSL/TLS connections (HTTPS) as well as a wide range of Web technologies. It can also run advanced PHP, Perl, Python, ASP, ASP.NET, and Ruby on Rails Web applications, which can be backed by databases such as MySQL, SQLite, MS SQL Server, MS Access, or Oracle.
-Size = 2.1 MiB
-Category = 5
-URLSite = http://www.aprelium.com/
-URLDownload = http://www.aprelium.com/data/abwsx1.exe
-<<<<<<< HEAD
-SHA1 = 1da144f56f10697cf258fb1a52cea29e5ccf7c8e
-=======
-SHA1 = cf6acd29bb31a347cd8d2936fbfc7a4939613a8f
->>>>>>> 3f81e26f
-CDPath = none
-
-[Section.0407]
-Description = Ermöglicht es Webseiten auf Ihrem Computer zu hosten. Er unterstützt sichere SSL/TLS Verbindungen (HTTPS) sowie eine Vielfalt an Web Technologien. Er kann ebenfalls PHP, Perl, Python, ASP, ASP.NET, und Ruby on Rails Web Anwendungen ausführen, welche von Datenbanken, wie MySQL, SQLite, MS SQL Server, MS Access, oder Oracle unterstützt werden können.
-Size = 2,1 MiB
-
-[Section.0a]
-Description = Permite alojar sitios Web localmente en el equipo. Soporta conexiones seguras SSL / TLS (HTTPS) así como una gran cantidad de tecnologías web. También puede ejecutar aplicaciones web en PHP, Perl, Python, ASP, ASP.Net, Ruby y Ruby on Rails, que pueden ser asociadas con bases de datos tales como MySQL, SQLite, MS SQL Server, MS Access u Oracle.
-
-[Section.040c]
-Description = Abyss Web Server vous permet d'héberger vos sites internet sur votre ordinateur. Il supporte les connexions sécurisées SSL/TLS (HTTPS) ainsi qu'un grand nombre de technologies web. Il peut également faire tourner des applications web PHP, Perl, Python, ASP, ASP.Net, Ruby et Ruby on Rails, qui peuvent être associées à des bases de données telles que MySQL, SQLite, MS SQL Server, MS Access ou Oracle.
-Size = 2,1 Mio
-
-[Section.0410]
-Description = Abyss Web Server consente di ospitare i vostri siti Web sul computer. Supporta connessioni sicure SSL / TLS (HTTPS), così come una vasta gamma di tecnologie web. E' inoltre possibile eseguire avanzato PHP, Perl, Python, ASP, ASP.NET, e Ruby on Rails, applicazioni Web che possono essere supportate da database come MySQL, SQLite, MS SQL Server, MS Access, o Oracle.
-
-[Section.0413]
-Description = Abyss Web Server staat u toe om websites aan te bieden op uw computer. Het ondersteunt beveiligde SSL/TLS verbindingen (HTTPS) en ook een breed gamma aan andere Web technologieën. Het kan ook gevorderde PHP, Perl, Python, ASP, ASP.NET en Ruby on Rails Web applicaties uitvoeren, die kunnen ondersteund zijn door databanken zoals MySQL, SQLite, MS SQL Server, MS Access or Oracle.
-
-[Section.0415]
-Description = Abyss Web Server pozwala Ci na stworzenie serwera WWW na własnym komputerze. Ten program obsługuje zabezpieczone połączenia typu SSL/TLS (HTTPS) i wiele technologii Sieci. Może także uruchamiać zaawansowane aplikacje internetowe takie jak PHP, Perl, Python, ASP, ASP.NET, i Ruby on Rails. Mogą one zostać oparte o MySQL, SQLite, MS SQL Server, MS Access, lub Oracle.
-
-[Section.0418]
-License = Gratuită
-Description = Program pentru găzduirea de situri web. Oferă conexiuni securizate SSL/TLS (HTTPS) și multe alte tehnologii Web. Poate executa aplicații Web avansate în PHP, Perl, Python, ASP, ASP.NET și Ruby on Rails, ce legături la diverse baze de date externe.
-Size = 2,1 Mio
-
-[Section.041f]
-Name = Abyss Umûmî Ağ Sunucusu X1
-License = Ücretsiz
-Description = Bilgisayarınızda Umûmî Ağ sitelerinizin barındırılmasına olanak sağlar. Umûmî Ağ uygulayım biliminin bir geniş yelpâzesiyle birlikte güvenli SSL/TLS bağlantılarını (HTTPS) destekler. Ayrıca MySQL, SQLite, MS SQL Server, MS Access, ve Oracle gibi veri tabanlarıyla desteklenebilen gelişmiş PHP, Perl, Python, ASP, ASP.NET ve Rails üzerinde Ruby Umûmî Ağ uygulamalarını çalıştırabilir.
-Size = 2,1 MiB
-
-[Section.0422]
-Description = Abyss Web Server дозволить вам утримувати веб-сайти на вашому комп'ютері. Від підтримує безпечні SSL/TLS з'єднання (HTTPS) та великий ряд веб-технологій. Він також запускає PHP, Perl, Python, ASP, ASP.NET, та Ruby on Rails веб-додатки, які можуть підтримуватись такими базами даних, як MySQL, SQLite, MS SQL Server, MS Access, чи Oracle.
-
-[Section.0804]
-Description = 使您能够承载您在您的计算机上的网站。它支持 SSL/TLS 的安全连接 (HTTPS) 以及种类繁多的网络技术。它还可以对 Rails 的网络应用程序，可以由数据库 MySQL，SQLite，MS SQL Server，MS Access 或 Oracle 支持运行高级 PHP、 Perl、 Python、 ASP、 ASP.NET、 和Ruby。
-
-[Section.0813]
-Description = Abyss Web Server staat u toe om websites aan te bieden op uw computer. Het ondersteunt beveiligde SSL/TLS verbindingen (HTTPS) en ook een breed gamma aan andere Web technologieën. Het kan ook gevorderde PHP, Perl, Python, ASP, ASP.NET en Ruby on Rails Web applicaties uitvoeren, die kunnen ondersteund zijn door databanken zoals MySQL, SQLite, MS SQL Server, MS Access or Oracle.
-
+[Section]
+Name = Abyss Web server X1
+Version = 2.11.2
+License = Freeware
+Description = Enables you to host your Web sites on your computer. It supports secure SSL/TLS connections (HTTPS) as well as a wide range of Web technologies. It can also run advanced PHP, Perl, Python, ASP, ASP.NET, and Ruby on Rails Web applications, which can be backed by databases such as MySQL, SQLite, MS SQL Server, MS Access, or Oracle.
+Size = 2.0 MiB
+Category = 5
+URLSite = http://www.aprelium.com/
+URLDownload = http://www.aprelium.com/data/abwsx1.exe
+SHA1 = cf6acd29bb31a347cd8d2936fbfc7a4939613a8f
+CDPath = none
+
+[Section.0407]
+Description = Ermöglicht es Webseiten auf Ihrem Computer zu hosten. Er unterstützt sichere SSL/TLS Verbindungen (HTTPS) sowie eine Vielfalt an Web Technologien. Er kann ebenfalls PHP, Perl, Python, ASP, ASP.NET, und Ruby on Rails Web Anwendungen ausführen, welche von Datenbanken, wie MySQL, SQLite, MS SQL Server, MS Access, oder Oracle unterstützt werden können.
+Size = 2,0 MiB
+
+[Section.0a]
+Description = Permite alojar sitios Web localmente en el equipo. Soporta conexiones seguras SSL / TLS (HTTPS) así como una gran cantidad de tecnologías web. También puede ejecutar aplicaciones web en PHP, Perl, Python, ASP, ASP.Net, Ruby y Ruby on Rails, que pueden ser asociadas con bases de datos tales como MySQL, SQLite, MS SQL Server, MS Access u Oracle.
+
+[Section.040c]
+Description = Abyss Web Server vous permet d'héberger vos sites internet sur votre ordinateur. Il supporte les connexions sécurisées SSL/TLS (HTTPS) ainsi qu'un grand nombre de technologies web. Il peut également faire tourner des applications web PHP, Perl, Python, ASP, ASP.Net, Ruby et Ruby on Rails, qui peuvent être associées à des bases de données telles que MySQL, SQLite, MS SQL Server, MS Access ou Oracle.
+Size = 2,0 Mio
+
+[Section.0410]
+Description = Abyss Web Server consente di ospitare i vostri siti Web sul computer. Supporta connessioni sicure SSL / TLS (HTTPS), così come una vasta gamma di tecnologie web. E' inoltre possibile eseguire avanzato PHP, Perl, Python, ASP, ASP.NET, e Ruby on Rails, applicazioni Web che possono essere supportate da database come MySQL, SQLite, MS SQL Server, MS Access, o Oracle.
+
+[Section.0413]
+Description = Abyss Web Server staat u toe om websites aan te bieden op uw computer. Het ondersteunt beveiligde SSL/TLS verbindingen (HTTPS) en ook een breed gamma aan andere Web technologieën. Het kan ook gevorderde PHP, Perl, Python, ASP, ASP.NET en Ruby on Rails Web applicaties uitvoeren, die kunnen ondersteund zijn door databanken zoals MySQL, SQLite, MS SQL Server, MS Access or Oracle.
+
+[Section.0415]
+Description = Abyss Web Server pozwala Ci na stworzenie serwera WWW na własnym komputerze. Ten program obsługuje zabezpieczone połączenia typu SSL/TLS (HTTPS) i wiele technologii Sieci. Może także uruchamiać zaawansowane aplikacje internetowe takie jak PHP, Perl, Python, ASP, ASP.NET, i Ruby on Rails. Mogą one zostać oparte o MySQL, SQLite, MS SQL Server, MS Access, lub Oracle.
+
+[Section.0418]
+License = Gratuită
+Description = Program pentru găzduirea de situri web. Oferă conexiuni securizate SSL/TLS (HTTPS) și multe alte tehnologii Web. Poate executa aplicații Web avansate în PHP, Perl, Python, ASP, ASP.NET și Ruby on Rails, ce legături la diverse baze de date externe.
+Size = 2,0 Mio
+
+[Section.0419]
+Description = Позволит разместить веб-сайты на вашем компьютере. Он поддерживает защищенные SSL/TLS-соединения (протокол https), а также широкий спектр веб-технологий. Он также может запустить веб-приложения PHP, Perl, Python, ASP, ASP.NET и Ruby, которые, могут быть связаны с базами данных MySQL, SQLite, MS SQL Server, MS Access или Oracle.
+Size = 2,0 МиБ
+
+[Section.041f]
+Name = Abyss Umûmî Ağ Sunucusu X1
+License = Ücretsiz
+Description = Bilgisayarınızda Umûmî Ağ sitelerinizin barındırılmasına olanak sağlar. Umûmî Ağ uygulayım biliminin bir geniş yelpâzesiyle birlikte güvenli SSL/TLS bağlantılarını (HTTPS) destekler. Ayrıca MySQL, SQLite, MS SQL Server, MS Access, ve Oracle gibi veri tabanlarıyla desteklenebilen gelişmiş PHP, Perl, Python, ASP, ASP.NET ve Rails üzerinde Ruby Umûmî Ağ uygulamalarını çalıştırabilir.
+Size = 2,0 MiB
+
+[Section.0422]
+Description = Abyss Web Server дозволить вам утримувати веб-сайти на вашому комп'ютері. Від підтримує безпечні SSL/TLS з'єднання (HTTPS) та великий ряд веб-технологій. Він також запускає PHP, Perl, Python, ASP, ASP.NET, та Ruby on Rails веб-додатки, які можуть підтримуватись такими базами даних, як MySQL, SQLite, MS SQL Server, MS Access, чи Oracle.
+
+[Section.0804]
+Description = 使您能够承载您在您的计算机上的网站。它支持 SSL/TLS 的安全连接 (HTTPS) 以及种类繁多的网络技术。它还可以对 Rails 的网络应用程序，可以由数据库 MySQL，SQLite，MS SQL Server，MS Access 或 Oracle 支持运行高级 PHP、 Perl、 Python、 ASP、 ASP.NET、 和Ruby。
+
+[Section.0813]
+Description = Abyss Web Server staat u toe om websites aan te bieden op uw computer. Het ondersteunt beveiligde SSL/TLS verbindingen (HTTPS) en ook een breed gamma aan andere Web technologieën. Het kan ook gevorderde PHP, Perl, Python, ASP, ASP.NET en Ruby on Rails Web applicaties uitvoeren, die kunnen ondersteund zijn door databanken zoals MySQL, SQLite, MS SQL Server, MS Access or Oracle.
+