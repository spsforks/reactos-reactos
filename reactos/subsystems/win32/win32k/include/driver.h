
#ifndef __WIN32K_DRIVER_H
#define __WIN32K_DRIVER_H

#include <winddi.h>

<<<<<<< HEAD
typedef BOOL (NTAPI *PGD_ENABLEDRIVER)(ULONG, ULONG, PDRVENABLEDATA);
typedef DHPDEV (NTAPI *PGD_ENABLEPDEV)(DEVMODEW  *,
                                 LPWSTR,
                                 ULONG,
                                 HSURF  *,
                                 ULONG,
                                 ULONG  *,
                                 ULONG,
                                 DEVINFO  *,
                                 LPWSTR,
                                 LPWSTR,
                                 HANDLE);
typedef VOID (NTAPI *PGD_COMPLETEPDEV)(DHPDEV, HDEV);
typedef VOID (NTAPI *PGD_DISABLEPDEV)(DHPDEV);
typedef HSURF (NTAPI *PGD_ENABLESURFACE)(DHPDEV);
typedef VOID (NTAPI *PGD_DISABLESURFACE)(DHPDEV);
typedef BOOL (NTAPI *PGD_ASSERTMODE)(DHPDEV, BOOL);
typedef BOOL (NTAPI *PGD_OFFSET)(SURFOBJ*, LONG, LONG, FLONG);
typedef BOOL (NTAPI *PGD_RESETPDEV)(DHPDEV, DHPDEV);
typedef VOID (NTAPI *PGD_DISABLEDRIVER)(VOID);
typedef HBITMAP (NTAPI *PGD_CREATEDEVICEBITMAP)(DHPDEV, SIZEL, ULONG);
typedef VOID (NTAPI *PGD_DELETEDEVICEBITMAP)(DHSURF);
typedef BOOL (NTAPI *PGD_ALPHABLEND)(SURFOBJ*, SURFOBJ*, CLIPOBJ*, XLATEOBJ*, RECTL*, RECTL*, BLENDOBJ*);
typedef BOOL (NTAPI *PGD_REALIZEBRUSH)(BRUSHOBJ*, SURFOBJ*, SURFOBJ*, SURFOBJ*,
                                 XLATEOBJ*, ULONG);
typedef ULONG (NTAPI *PGD_DITHERCOLOR)(DHPDEV, ULONG, ULONG, PULONG);
typedef BOOL (NTAPI *PGD_STROKEPATH)(SURFOBJ*, PATHOBJ*, CLIPOBJ*, XFORMOBJ*,
                               BRUSHOBJ*, POINTL*, PLINEATTRS, MIX);
typedef BOOL (NTAPI *PGD_FILLPATH)(SURFOBJ*, PATHOBJ*, CLIPOBJ*, BRUSHOBJ*,
                             POINTL*, MIX, ULONG);
typedef BOOL (NTAPI *PGD_STROKEANDFILLPATH)(SURFOBJ*, PATHOBJ*, CLIPOBJ*,
                                      XFORMOBJ*, BRUSHOBJ*, PLINEATTRS,
                                      BRUSHOBJ*, POINTL*, MIX, ULONG);
typedef BOOL (NTAPI *PGD_PAINT)(SURFOBJ*, CLIPOBJ*, BRUSHOBJ*, POINTL*, MIX);
typedef BOOL (NTAPI *PGD_BITBLT)(SURFOBJ*, SURFOBJ*, SURFOBJ*, CLIPOBJ*,
                           XLATEOBJ*, RECTL*, POINTL*, POINTL*, BRUSHOBJ*,
                           POINTL*, ROP4);
typedef BOOL (NTAPI *PGD_TRANSPARENTBLT)(SURFOBJ*, SURFOBJ*, CLIPOBJ*, XLATEOBJ*,
                                           RECTL*, RECTL*, ULONG, ULONG);
typedef BOOL (NTAPI *PGD_COPYBITS)(SURFOBJ*, SURFOBJ*, CLIPOBJ*, XLATEOBJ*,
                             RECTL*, POINTL*);
typedef BOOL (NTAPI *PGD_STRETCHBLT)(SURFOBJ*, SURFOBJ*, SURFOBJ*, CLIPOBJ*,
                               XLATEOBJ*, COLORADJUSTMENT*, POINTL*,
                               RECTL*, RECTL*, POINTL*, ULONG);
typedef BOOL (NTAPI *PGD_STRETCHBLTROP)(SURFOBJ*, SURFOBJ*, SURFOBJ*, CLIPOBJ*,
                                          XLATEOBJ*, COLORADJUSTMENT*, POINTL*,
                                          RECTL*, RECTL*, POINTL*, ULONG,
                                          BRUSHOBJ*, DWORD);
typedef BOOL (NTAPI *PGD_SETPALETTE)(DHPDEV, PALOBJ*, ULONG, ULONG, ULONG);
typedef BOOL (NTAPI *PGD_TEXTOUT)(SURFOBJ*, STROBJ*, FONTOBJ*, CLIPOBJ*, RECTL*,
                            RECTL*, BRUSHOBJ*, BRUSHOBJ*, POINTL*, MIX);
typedef ULONG (NTAPI *PGD_ESCAPE)(SURFOBJ*, ULONG, ULONG, PVOID *, ULONG, PVOID *);
typedef ULONG (NTAPI *PGD_DRAWESCAPE)(SURFOBJ*, ULONG, CLIPOBJ*, RECTL*, ULONG,
                                PVOID *);
typedef PIFIMETRICS (NTAPI *PGD_QUERYFONT)(DHPDEV, ULONG, ULONG, PULONG);
typedef PVOID (NTAPI *PGD_QUERYFONTTREE)(DHPDEV, ULONG, ULONG, ULONG, PULONG);
typedef LONG (NTAPI *PGD_QUERYFONTDATA)(DHPDEV, FONTOBJ*, ULONG, HGLYPH, GLYPHDATA*,
                                  PVOID, ULONG);
typedef ULONG (NTAPI *PGD_SETPOINTERSHAPE)(SURFOBJ*, SURFOBJ*, SURFOBJ*, XLATEOBJ*,
                                     LONG, LONG, LONG, LONG, RECTL*, ULONG);
typedef VOID (NTAPI *PGD_MOVEPOINTER)(SURFOBJ*, LONG, LONG, RECTL*);
typedef BOOL (NTAPI *PGD_LINETO)(SURFOBJ*, CLIPOBJ*, BRUSHOBJ*, LONG, LONG, LONG,
                           LONG, RECTL*, MIX);
typedef BOOL (NTAPI *PGD_SENDPAGE)(SURFOBJ*);
typedef BOOL (NTAPI *PGD_STARTPAGE)(SURFOBJ*);
typedef BOOL (NTAPI *PGD_ENDDOC)(SURFOBJ*, ULONG);
typedef BOOL (NTAPI *PGD_STARTDOC)(SURFOBJ*, PWSTR, DWORD);
typedef ULONG (NTAPI *PGD_GETGLYPHMODE)(DHPDEV, FONTOBJ*);
typedef VOID (NTAPI *PGD_SYNCHRONIZE)(DHPDEV, RECTL*);
typedef ULONG (NTAPI *PGD_SAVESCREENBITS)(SURFOBJ*, ULONG, ULONG, RECTL*);
typedef ULONG (NTAPI *PGD_GETMODES)(HANDLE, ULONG, PDEVMODEW);
typedef VOID (NTAPI *PGD_FREE)(PVOID, ULONG);
typedef VOID (NTAPI *PGD_DESTROYFONT)(FONTOBJ*);
typedef LONG (NTAPI *PGD_QUERYFONTCAPS)(ULONG, PULONG);
typedef ULONG (NTAPI *PGD_LOADFONTFILE)(ULONG, PVOID, ULONG, ULONG);
typedef BOOL (NTAPI *PGD_UNLOADFONTFILE)(ULONG);
typedef ULONG (NTAPI *PGD_FONTMANAGEMENT)(SURFOBJ*, FONTOBJ*, ULONG, ULONG, PVOID,
                                    ULONG, PVOID);
typedef LONG (NTAPI *PGD_QUERYTRUETYPETABLE)(ULONG, ULONG, ULONG, PTRDIFF, ULONG,
                                       PBYTE);
typedef LONG (NTAPI *PGD_QUERYTRUETYPEOUTLINE)(DHPDEV, FONTOBJ*, HGLYPH, BOOL,
                                         GLYPHDATA*, ULONG, TTPOLYGONHEADER*);
typedef PVOID (NTAPI *PGD_GETTRUETYPEFILE)(ULONG, PULONG);
typedef LONG (NTAPI *PGD_QUERYFONTFILE)(ULONG, ULONG, ULONG, PULONG);
typedef BOOL (NTAPI *PGD_QUERYADVANCEWIDTHS)(DHPDEV, FONTOBJ*, ULONG, HGLYPH *,
                                       PVOID *, ULONG);
typedef BOOL (NTAPI *PGD_SETPIXELFORMAT)(SURFOBJ*, LONG, ULONG);
typedef LONG (NTAPI *PGD_DESCRIBEPIXELFORMAT)(DHPDEV, LONG, ULONG,
                                        PPIXELFORMATDESCRIPTOR);
typedef BOOL (NTAPI *PGD_SWAPBUFFERS)(SURFOBJ*, PWNDOBJ);
typedef BOOL (NTAPI *PGD_STARTBANDING)(SURFOBJ*, POINTL*);
typedef BOOL (NTAPI *PGD_NEXTBAND)(SURFOBJ*, POINTL*);
=======
>>>>>>> d05c0ead






BOOL  DRIVER_RegisterDriver(LPCWSTR  Name, PGD_ENABLEDRIVER  EnableDriver);
PGD_ENABLEDRIVER  DRIVER_FindExistingDDIDriver(LPCWSTR  Name);
PGD_ENABLEDRIVER  DRIVER_FindDDIDriver(LPCWSTR  Name);
PFILE_OBJECT DRIVER_FindMPDriver(ULONG  DisplayNumber);
BOOL  DRIVER_BuildDDIFunctions(PDRVENABLEDATA  DED,
                               PDRIVER_FUNCTIONS  DF);
BOOL  DRIVER_UnregisterDriver(LPCWSTR  Name);
INT  DRIVER_ReferenceDriver (LPCWSTR  Name);
INT  DRIVER_UnreferenceDriver (LPCWSTR  Name);

#endif

<|MERGE_RESOLUTION|>--- conflicted
+++ resolved
@@ -4,101 +4,6 @@
 
 #include <winddi.h>
 
-<<<<<<< HEAD
-typedef BOOL (NTAPI *PGD_ENABLEDRIVER)(ULONG, ULONG, PDRVENABLEDATA);
-typedef DHPDEV (NTAPI *PGD_ENABLEPDEV)(DEVMODEW  *,
-                                 LPWSTR,
-                                 ULONG,
-                                 HSURF  *,
-                                 ULONG,
-                                 ULONG  *,
-                                 ULONG,
-                                 DEVINFO  *,
-                                 LPWSTR,
-                                 LPWSTR,
-                                 HANDLE);
-typedef VOID (NTAPI *PGD_COMPLETEPDEV)(DHPDEV, HDEV);
-typedef VOID (NTAPI *PGD_DISABLEPDEV)(DHPDEV);
-typedef HSURF (NTAPI *PGD_ENABLESURFACE)(DHPDEV);
-typedef VOID (NTAPI *PGD_DISABLESURFACE)(DHPDEV);
-typedef BOOL (NTAPI *PGD_ASSERTMODE)(DHPDEV, BOOL);
-typedef BOOL (NTAPI *PGD_OFFSET)(SURFOBJ*, LONG, LONG, FLONG);
-typedef BOOL (NTAPI *PGD_RESETPDEV)(DHPDEV, DHPDEV);
-typedef VOID (NTAPI *PGD_DISABLEDRIVER)(VOID);
-typedef HBITMAP (NTAPI *PGD_CREATEDEVICEBITMAP)(DHPDEV, SIZEL, ULONG);
-typedef VOID (NTAPI *PGD_DELETEDEVICEBITMAP)(DHSURF);
-typedef BOOL (NTAPI *PGD_ALPHABLEND)(SURFOBJ*, SURFOBJ*, CLIPOBJ*, XLATEOBJ*, RECTL*, RECTL*, BLENDOBJ*);
-typedef BOOL (NTAPI *PGD_REALIZEBRUSH)(BRUSHOBJ*, SURFOBJ*, SURFOBJ*, SURFOBJ*,
-                                 XLATEOBJ*, ULONG);
-typedef ULONG (NTAPI *PGD_DITHERCOLOR)(DHPDEV, ULONG, ULONG, PULONG);
-typedef BOOL (NTAPI *PGD_STROKEPATH)(SURFOBJ*, PATHOBJ*, CLIPOBJ*, XFORMOBJ*,
-                               BRUSHOBJ*, POINTL*, PLINEATTRS, MIX);
-typedef BOOL (NTAPI *PGD_FILLPATH)(SURFOBJ*, PATHOBJ*, CLIPOBJ*, BRUSHOBJ*,
-                             POINTL*, MIX, ULONG);
-typedef BOOL (NTAPI *PGD_STROKEANDFILLPATH)(SURFOBJ*, PATHOBJ*, CLIPOBJ*,
-                                      XFORMOBJ*, BRUSHOBJ*, PLINEATTRS,
-                                      BRUSHOBJ*, POINTL*, MIX, ULONG);
-typedef BOOL (NTAPI *PGD_PAINT)(SURFOBJ*, CLIPOBJ*, BRUSHOBJ*, POINTL*, MIX);
-typedef BOOL (NTAPI *PGD_BITBLT)(SURFOBJ*, SURFOBJ*, SURFOBJ*, CLIPOBJ*,
-                           XLATEOBJ*, RECTL*, POINTL*, POINTL*, BRUSHOBJ*,
-                           POINTL*, ROP4);
-typedef BOOL (NTAPI *PGD_TRANSPARENTBLT)(SURFOBJ*, SURFOBJ*, CLIPOBJ*, XLATEOBJ*,
-                                           RECTL*, RECTL*, ULONG, ULONG);
-typedef BOOL (NTAPI *PGD_COPYBITS)(SURFOBJ*, SURFOBJ*, CLIPOBJ*, XLATEOBJ*,
-                             RECTL*, POINTL*);
-typedef BOOL (NTAPI *PGD_STRETCHBLT)(SURFOBJ*, SURFOBJ*, SURFOBJ*, CLIPOBJ*,
-                               XLATEOBJ*, COLORADJUSTMENT*, POINTL*,
-                               RECTL*, RECTL*, POINTL*, ULONG);
-typedef BOOL (NTAPI *PGD_STRETCHBLTROP)(SURFOBJ*, SURFOBJ*, SURFOBJ*, CLIPOBJ*,
-                                          XLATEOBJ*, COLORADJUSTMENT*, POINTL*,
-                                          RECTL*, RECTL*, POINTL*, ULONG,
-                                          BRUSHOBJ*, DWORD);
-typedef BOOL (NTAPI *PGD_SETPALETTE)(DHPDEV, PALOBJ*, ULONG, ULONG, ULONG);
-typedef BOOL (NTAPI *PGD_TEXTOUT)(SURFOBJ*, STROBJ*, FONTOBJ*, CLIPOBJ*, RECTL*,
-                            RECTL*, BRUSHOBJ*, BRUSHOBJ*, POINTL*, MIX);
-typedef ULONG (NTAPI *PGD_ESCAPE)(SURFOBJ*, ULONG, ULONG, PVOID *, ULONG, PVOID *);
-typedef ULONG (NTAPI *PGD_DRAWESCAPE)(SURFOBJ*, ULONG, CLIPOBJ*, RECTL*, ULONG,
-                                PVOID *);
-typedef PIFIMETRICS (NTAPI *PGD_QUERYFONT)(DHPDEV, ULONG, ULONG, PULONG);
-typedef PVOID (NTAPI *PGD_QUERYFONTTREE)(DHPDEV, ULONG, ULONG, ULONG, PULONG);
-typedef LONG (NTAPI *PGD_QUERYFONTDATA)(DHPDEV, FONTOBJ*, ULONG, HGLYPH, GLYPHDATA*,
-                                  PVOID, ULONG);
-typedef ULONG (NTAPI *PGD_SETPOINTERSHAPE)(SURFOBJ*, SURFOBJ*, SURFOBJ*, XLATEOBJ*,
-                                     LONG, LONG, LONG, LONG, RECTL*, ULONG);
-typedef VOID (NTAPI *PGD_MOVEPOINTER)(SURFOBJ*, LONG, LONG, RECTL*);
-typedef BOOL (NTAPI *PGD_LINETO)(SURFOBJ*, CLIPOBJ*, BRUSHOBJ*, LONG, LONG, LONG,
-                           LONG, RECTL*, MIX);
-typedef BOOL (NTAPI *PGD_SENDPAGE)(SURFOBJ*);
-typedef BOOL (NTAPI *PGD_STARTPAGE)(SURFOBJ*);
-typedef BOOL (NTAPI *PGD_ENDDOC)(SURFOBJ*, ULONG);
-typedef BOOL (NTAPI *PGD_STARTDOC)(SURFOBJ*, PWSTR, DWORD);
-typedef ULONG (NTAPI *PGD_GETGLYPHMODE)(DHPDEV, FONTOBJ*);
-typedef VOID (NTAPI *PGD_SYNCHRONIZE)(DHPDEV, RECTL*);
-typedef ULONG (NTAPI *PGD_SAVESCREENBITS)(SURFOBJ*, ULONG, ULONG, RECTL*);
-typedef ULONG (NTAPI *PGD_GETMODES)(HANDLE, ULONG, PDEVMODEW);
-typedef VOID (NTAPI *PGD_FREE)(PVOID, ULONG);
-typedef VOID (NTAPI *PGD_DESTROYFONT)(FONTOBJ*);
-typedef LONG (NTAPI *PGD_QUERYFONTCAPS)(ULONG, PULONG);
-typedef ULONG (NTAPI *PGD_LOADFONTFILE)(ULONG, PVOID, ULONG, ULONG);
-typedef BOOL (NTAPI *PGD_UNLOADFONTFILE)(ULONG);
-typedef ULONG (NTAPI *PGD_FONTMANAGEMENT)(SURFOBJ*, FONTOBJ*, ULONG, ULONG, PVOID,
-                                    ULONG, PVOID);
-typedef LONG (NTAPI *PGD_QUERYTRUETYPETABLE)(ULONG, ULONG, ULONG, PTRDIFF, ULONG,
-                                       PBYTE);
-typedef LONG (NTAPI *PGD_QUERYTRUETYPEOUTLINE)(DHPDEV, FONTOBJ*, HGLYPH, BOOL,
-                                         GLYPHDATA*, ULONG, TTPOLYGONHEADER*);
-typedef PVOID (NTAPI *PGD_GETTRUETYPEFILE)(ULONG, PULONG);
-typedef LONG (NTAPI *PGD_QUERYFONTFILE)(ULONG, ULONG, ULONG, PULONG);
-typedef BOOL (NTAPI *PGD_QUERYADVANCEWIDTHS)(DHPDEV, FONTOBJ*, ULONG, HGLYPH *,
-                                       PVOID *, ULONG);
-typedef BOOL (NTAPI *PGD_SETPIXELFORMAT)(SURFOBJ*, LONG, ULONG);
-typedef LONG (NTAPI *PGD_DESCRIBEPIXELFORMAT)(DHPDEV, LONG, ULONG,
-                                        PPIXELFORMATDESCRIPTOR);
-typedef BOOL (NTAPI *PGD_SWAPBUFFERS)(SURFOBJ*, PWNDOBJ);
-typedef BOOL (NTAPI *PGD_STARTBANDING)(SURFOBJ*, POINTL*);
-typedef BOOL (NTAPI *PGD_NEXTBAND)(SURFOBJ*, POINTL*);
-=======
->>>>>>> d05c0ead
 
 
 
