--- conflicted
+++ resolved
@@ -1,104 +1,36 @@
 #ifndef __WIN32K_DC_H
 #define __WIN32K_DC_H
 
-<<<<<<< HEAD
-=======
-typedef struct _DC *PDC;
-
-#include "engobjects.h"
-#include "brush.h"
-#include "bitmaps.h"
-#include "pdevobj.h"
-#include "palette.h"
-
-/* Constants ******************************************************************/
-
-/* Get/SetBounds/Rect support. */
-#define DCB_WINDOWMGR 0x8000 /* Queries the Windows bounding rectangle instead of the application's */
-
-/* flFontState */
-#define DC_DIRTYFONT_XFORM 1
-#define DC_DIRTYFONT_LFONT 2
-#define DC_UFI_MAPPING 4
-
-/* fl */
-#define DC_FL_PAL_BACK 1
-
-/* Type definitions ***********************************************************/
-
-typedef struct _ROS_DC_INFO
-{
-  HRGN     hClipRgn;     /* Clip region (may be 0) */
-  HRGN     hVisRgn;      /* Visible region (must never be 0) */
-  HRGN     hGCClipRgn;   /* GC clip region (ClipRgn AND VisRgn) */
-
-  CLIPOBJ     *CombinedClip; /* Use XCLIPOBJ in DC. */
-
-  UNICODE_STRING    DriverName;
-
-} ROS_DC_INFO;
-
 typedef struct _DCLEVEL
 {
-  HPALETTE          hpal;
-  struct _PALETTE  * ppal;
-  PVOID             pColorSpace; /* COLORSPACE* */
-  LONG              lIcmMode;
-  LONG              lSaveDepth;
-  DWORD             unk1_00000000;
-  HGDIOBJ           hdcSave;
-  POINTL            ptlBrushOrigin;
-  PBRUSH            pbrFill;
-  PBRUSH            pbrLine;
-  PVOID             plfnt; /* LFONTOBJ* (TEXTOBJ*) */
-  HGDIOBJ           hPath; /* HPATH */
-  FLONG             flPath;
-  LINEATTRS         laPath; /* 0x20 bytes */
-  PVOID             prgnClip; /* PROSRGNDATA */
-  PVOID             prgnMeta;
-  COLORADJUSTMENT   ca;
-  FLONG             flFontState;
-  UNIVERSAL_FONT_ID ufi;
-  UNIVERSAL_FONT_ID ufiLoc[4]; /* Local List. */
-  UNIVERSAL_FONT_ID *pUFI;
-  ULONG             uNumUFIs;
-  BOOL              ufiSet;
-  FLONG             fl;
-  FLONG             flBrush;
-  MATRIX            mxWorldToDevice;
-  MATRIX            mxDeviceToWorld;
-  MATRIX            mxWorldToPage;
-  FLOATOBJ          efM11PtoD;
-  FLOATOBJ          efM22PtoD;
-  FLOATOBJ          efDxPtoD;
-  FLOATOBJ          efDyPtoD;
-  FLOATOBJ          efM11_TWIPS;
-  FLOATOBJ          efM22_TWIPS;
-  FLOATOBJ          efPr11;
-  FLOATOBJ          efPr22;
-  PSURFACE          pSurface;
-  SIZE              sizl;
+    HPALETTE hpal;
+    struct _PALETTE * ppal;
+
+    PSURFACE pSurface;
+
+    PBRUSH   pbrFill;
+    PBRUSH   pbrLine;
+
+    POINTL   ptlBrushOrigin;
 } DCLEVEL, *PDCLEVEL;
 
-/* The DC object structure */
->>>>>>> 23e550f7
 typedef struct _DC
 {
     BASEOBJECT    BaseObject;
 
-    PPDEVOBJ     pPDevice;
+    PPDEVOBJ     ppdev;
 
-    PSURFACE     pBitmap;
-    PBRUSHGDI    pFillBrush;
-    PBRUSHGDI    pLineBrush;
+    DCLEVEL     dclevel;
+
     COLORREF     crForegroundClr;
     COLORREF     crBackgroundClr;
-    HPALETTE     hPalette;
+
+    EBRUSHOBJ   eboFill;
+    EBRUSHOBJ   eboLine;
 
     /* Origins and extents */
     RECT         rcDcRect; /* Relative to Vport */
     RECT         rcVport;
-    POINT        ptBrushOrg;
 
     /* Combined clipping region */
     struct region *Clipping;
@@ -106,11 +38,14 @@
     PSWM_WINDOW  pWindow;
 } DC, *PDC;
 
-#define  DC_Lock(hDC)  \
+#define  DC_LockDc(hDC)  \
   ((PDC) GDIOBJ_LockObj ((HGDIOBJ) hDC, GDI_OBJECT_TYPE_DC))
-#define  DC_Unlock(pDC)  \
+#define  DC_UnlockDc(pDC)  \
   GDIOBJ_UnlockObjByPtr ((PBASEOBJECT)pDC)
 
 VOID APIENTRY RosGdiUpdateClipping(PDC pDC);
 
+
+BOOL INTERNAL_CALL DC_Cleanup(PVOID ObjectBody);
+
 #endif