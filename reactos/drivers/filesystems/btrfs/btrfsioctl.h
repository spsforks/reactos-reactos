#ifndef BTRFSIOCTL_H_DEFINED
#define BTRFSIOCTL_H_DEFINED

#define FSCTL_BTRFS_GET_FILE_IDS CTL_CODE(FILE_DEVICE_UNKNOWN, 0x829, METHOD_OUT_DIRECT, FILE_ANY_ACCESS)
<<<<<<< HEAD
=======
#define FSCTL_BTRFS_CREATE_SUBVOL CTL_CODE(FILE_DEVICE_UNKNOWN, 0x82a, METHOD_IN_DIRECT, FILE_ANY_ACCESS)
#define FSCTL_BTRFS_CREATE_SNAPSHOT CTL_CODE(FILE_DEVICE_UNKNOWN, 0x82b, METHOD_IN_DIRECT, FILE_ANY_ACCESS)
#define FSCTL_BTRFS_GET_INODE_INFO CTL_CODE(FILE_DEVICE_UNKNOWN, 0x82c, METHOD_OUT_DIRECT, FILE_ANY_ACCESS)
#define FSCTL_BTRFS_SET_INODE_INFO CTL_CODE(FILE_DEVICE_UNKNOWN, 0x82d, METHOD_IN_DIRECT, FILE_ANY_ACCESS)
#define FSCTL_BTRFS_GET_DEVICES CTL_CODE(FILE_DEVICE_UNKNOWN, 0x82e, METHOD_OUT_DIRECT, FILE_ANY_ACCESS)
#define FSCTL_BTRFS_GET_USAGE CTL_CODE(FILE_DEVICE_UNKNOWN, 0x82f, METHOD_OUT_DIRECT, FILE_ANY_ACCESS)
#define FSCTL_BTRFS_START_BALANCE CTL_CODE(FILE_DEVICE_UNKNOWN, 0x830, METHOD_IN_DIRECT, FILE_ANY_ACCESS)
#define FSCTL_BTRFS_QUERY_BALANCE CTL_CODE(FILE_DEVICE_UNKNOWN, 0x831, METHOD_OUT_DIRECT, FILE_ANY_ACCESS)
#define FSCTL_BTRFS_PAUSE_BALANCE CTL_CODE(FILE_DEVICE_UNKNOWN, 0x832, METHOD_IN_DIRECT, FILE_ANY_ACCESS)
#define FSCTL_BTRFS_RESUME_BALANCE CTL_CODE(FILE_DEVICE_UNKNOWN, 0x833, METHOD_IN_DIRECT, FILE_ANY_ACCESS)
#define FSCTL_BTRFS_STOP_BALANCE CTL_CODE(FILE_DEVICE_UNKNOWN, 0x834, METHOD_IN_DIRECT, FILE_ANY_ACCESS)
#define FSCTL_BTRFS_ADD_DEVICE CTL_CODE(FILE_DEVICE_UNKNOWN, 0x835, METHOD_IN_DIRECT, FILE_ANY_ACCESS)
#define FSCTL_BTRFS_REMOVE_DEVICE CTL_CODE(FILE_DEVICE_UNKNOWN, 0x836, METHOD_IN_DIRECT, FILE_ANY_ACCESS)
#define IOCTL_BTRFS_QUERY_FILESYSTEMS CTL_CODE(FILE_DEVICE_UNKNOWN, 0x837, METHOD_OUT_DIRECT, FILE_ANY_ACCESS)
#define FSCTL_BTRFS_GET_UUID CTL_CODE(FILE_DEVICE_UNKNOWN, 0x838, METHOD_OUT_DIRECT, FILE_ANY_ACCESS)
>>>>>>> 3f81e26f

typedef struct {
    UINT64 subvol;
    UINT64 inode;
    BOOL top;
} btrfs_get_file_ids;

<<<<<<< HEAD
=======
typedef struct {
    HANDLE subvol;
    UINT32 namelen;
    WCHAR name[1];
} btrfs_create_snapshot;

typedef struct {
    UINT64 subvol;
    UINT64 inode;
    BOOL top;
    UINT8 type;
    UINT32 st_uid;
    UINT32 st_gid;
    UINT32 st_mode;
    UINT64 st_rdev;
    UINT64 flags;
    UINT32 inline_length;
    UINT64 disk_size[3];
} btrfs_inode_info;

typedef struct {
    UINT64 flags;
    BOOL flags_changed;
    UINT32 st_uid;
    BOOL uid_changed;
    UINT32 st_gid;
    BOOL gid_changed;
    UINT32 st_mode;
    BOOL mode_changed;
} btrfs_set_inode_info;

typedef struct {
    UINT32 next_entry;
    UINT64 dev_id;
    UINT64 size;
    BOOL readonly;
    ULONG device_number;
    ULONG partition_number;
    USHORT namelen;
    WCHAR name[1];
} btrfs_device;

typedef struct {
    UINT64 dev_id;
    UINT64 alloc;
} btrfs_usage_device;

typedef struct {
    UINT32 next_entry;
    UINT64 type;
    UINT64 size;
    UINT64 used;
    UINT64 num_devices;
    btrfs_usage_device devices[1];
} btrfs_usage;

#define BTRFS_BALANCE_OPTS_ENABLED      0x001
#define BTRFS_BALANCE_OPTS_PROFILES     0x002
#define BTRFS_BALANCE_OPTS_DEVID        0x004
#define BTRFS_BALANCE_OPTS_DRANGE       0x008
#define BTRFS_BALANCE_OPTS_VRANGE       0x010
#define BTRFS_BALANCE_OPTS_LIMIT        0x020
#define BTRFS_BALANCE_OPTS_STRIPES      0x040
#define BTRFS_BALANCE_OPTS_USAGE        0x080
#define BTRFS_BALANCE_OPTS_CONVERT      0x100
#define BTRFS_BALANCE_OPTS_SOFT         0x200

#define BLOCK_FLAG_SINGLE 0x1000000000000 // only used in balance

typedef struct {
    UINT64 flags;
    UINT64 profiles;
    UINT64 devid;
    UINT64 drange_start;
    UINT64 drange_end;
    UINT64 vrange_start;
    UINT64 vrange_end;
    UINT64 limit_start;
    UINT64 limit_end;
    UINT16 stripes_start;
    UINT16 stripes_end;
    UINT8 usage_start;
    UINT8 usage_end;
    UINT64 convert;
} btrfs_balance_opts;

#define BTRFS_BALANCE_STOPPED   0
#define BTRFS_BALANCE_RUNNING   1
#define BTRFS_BALANCE_PAUSED    2
#define BTRFS_BALANCE_REMOVAL   4
#define BTRFS_BALANCE_ERROR     8

typedef struct {
    UINT32 status;
    UINT64 chunks_left;
    UINT64 total_chunks;
    NTSTATUS error;
    btrfs_balance_opts data_opts;
    btrfs_balance_opts metadata_opts;
    btrfs_balance_opts system_opts;
} btrfs_query_balance;

typedef struct {
    btrfs_balance_opts opts[3];
} btrfs_start_balance;

typedef struct {
    UINT8 uuid[16];
    USHORT name_length;
    WCHAR name[1];
} btrfs_filesystem_device;

typedef struct {
    UINT32 next_entry;
    UINT8 uuid[16];
    UINT32 num_devices;
    btrfs_filesystem_device device;
} btrfs_filesystem;

>>>>>>> 3f81e26f
#endif<|MERGE_RESOLUTION|>--- conflicted
+++ resolved
@@ -1,9 +1,9 @@
+// No copyright claimed in this file - do what you want with it.
+
 #ifndef BTRFSIOCTL_H_DEFINED
 #define BTRFSIOCTL_H_DEFINED
 
 #define FSCTL_BTRFS_GET_FILE_IDS CTL_CODE(FILE_DEVICE_UNKNOWN, 0x829, METHOD_OUT_DIRECT, FILE_ANY_ACCESS)
-<<<<<<< HEAD
-=======
 #define FSCTL_BTRFS_CREATE_SUBVOL CTL_CODE(FILE_DEVICE_UNKNOWN, 0x82a, METHOD_IN_DIRECT, FILE_ANY_ACCESS)
 #define FSCTL_BTRFS_CREATE_SNAPSHOT CTL_CODE(FILE_DEVICE_UNKNOWN, 0x82b, METHOD_IN_DIRECT, FILE_ANY_ACCESS)
 #define FSCTL_BTRFS_GET_INODE_INFO CTL_CODE(FILE_DEVICE_UNKNOWN, 0x82c, METHOD_OUT_DIRECT, FILE_ANY_ACCESS)
@@ -19,7 +19,6 @@
 #define FSCTL_BTRFS_REMOVE_DEVICE CTL_CODE(FILE_DEVICE_UNKNOWN, 0x836, METHOD_IN_DIRECT, FILE_ANY_ACCESS)
 #define IOCTL_BTRFS_QUERY_FILESYSTEMS CTL_CODE(FILE_DEVICE_UNKNOWN, 0x837, METHOD_OUT_DIRECT, FILE_ANY_ACCESS)
 #define FSCTL_BTRFS_GET_UUID CTL_CODE(FILE_DEVICE_UNKNOWN, 0x838, METHOD_OUT_DIRECT, FILE_ANY_ACCESS)
->>>>>>> 3f81e26f
 
 typedef struct {
     UINT64 subvol;
@@ -27,8 +26,6 @@
     BOOL top;
 } btrfs_get_file_ids;
 
-<<<<<<< HEAD
-=======
 typedef struct {
     HANDLE subvol;
     UINT32 namelen;
@@ -148,5 +145,4 @@
     btrfs_filesystem_device device;
 } btrfs_filesystem;
 
->>>>>>> 3f81e26f
 #endif