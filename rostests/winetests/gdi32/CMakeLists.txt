
<<<<<<< HEAD
add_definitions(
    -D__ROS_LONG64__
    -D_DLL -D__USE_CRTIMP)
=======
remove_definitions(-DWINVER=0x502 -D_WIN32_IE=0x600 -D_WIN32_WINNT=0x502)
>>>>>>> 2a8a0238

list(APPEND SOURCE
    bitmap.c
    brush.c
    clipping.c
    dc.c
    gdiobj.c
    generated.c
    icm.c
    font.c
    mapping.c
    metafile.c
    palette.c
    path.c
    pen.c
    testlist.c)

<<<<<<< HEAD
add_executable(gdi32_winetest ${SOURCE})
=======
add_executable(gdi32_winetest ${SOURCE} resource.rc)
>>>>>>> 2a8a0238
set_module_type(gdi32_winetest win32cui)
add_importlibs(gdi32_winetest gdi32 user32 advapi32 msvcrt kernel32)

if(MSVC)
    add_importlibs(gdi32_winetest ntdll)
endif()

add_cd_file(TARGET gdi32_winetest DESTINATION reactos/bin FOR all)<|MERGE_RESOLUTION|>--- conflicted
+++ resolved
@@ -1,21 +1,16 @@
 
-<<<<<<< HEAD
-add_definitions(
-    -D__ROS_LONG64__
-    -D_DLL -D__USE_CRTIMP)
-=======
 remove_definitions(-DWINVER=0x502 -D_WIN32_IE=0x600 -D_WIN32_WINNT=0x502)
->>>>>>> 2a8a0238
 
 list(APPEND SOURCE
     bitmap.c
     brush.c
     clipping.c
     dc.c
+    dib.c
+    font.c
     gdiobj.c
     generated.c
     icm.c
-    font.c
     mapping.c
     metafile.c
     palette.c
@@ -23,11 +18,7 @@
     pen.c
     testlist.c)
 
-<<<<<<< HEAD
-add_executable(gdi32_winetest ${SOURCE})
-=======
 add_executable(gdi32_winetest ${SOURCE} resource.rc)
->>>>>>> 2a8a0238
 set_module_type(gdi32_winetest win32cui)
 add_importlibs(gdi32_winetest gdi32 user32 advapi32 msvcrt kernel32)
 
