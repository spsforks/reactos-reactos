--- conflicted
+++ resolved
@@ -36,7 +36,8 @@
     ok( hwnd != 0, "CreateWindow failed\n" );
 
     SetRect(&window_rc, 400, 300, 500, 400);
-    MoveWindow(hwnd, window_rc.left, window_rc.top, window_rc.right - window_rc.left, window_rc.bottom - window_rc.top, FALSE);
+    SetWindowPos(hwnd, HWND_TOPMOST, window_rc.left, window_rc.top,
+                 window_rc.right - window_rc.left, window_rc.bottom - window_rc.top, 0 );
     hdc = GetDC(hwnd);
 
     ret = GetRandomRgn(hdc, hrgn, 1);
@@ -377,8 +378,6 @@
     ReleaseDC(NULL, hdc);
 }
 
-<<<<<<< HEAD
-=======
 static void test_memory_dc_clipping(void)
 {
     HDC hdc;
@@ -535,10 +534,11 @@
 }
 
 
->>>>>>> 2a8a0238
 START_TEST(clipping)
 {
     test_GetRandomRgn();
     test_ExtCreateRegion();
     test_GetClipRgn();
+    test_memory_dc_clipping();
+    test_window_dc_clipping();
 }