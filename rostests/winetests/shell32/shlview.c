--- conflicted
+++ resolved
@@ -78,6 +78,16 @@
 
     /* listview is a first child */
     listview = FindWindowExA(hwnd, NULL, WC_LISTVIEWA, NULL);
+    if(!listview)
+    {
+        /* .. except for some versions of Windows XP, where things
+           are slightly more complicated. */
+        HWND hwnd_tmp;
+        hwnd_tmp = FindWindowExA(hwnd, NULL, "DUIViewWndClassName", NULL);
+        hwnd_tmp = FindWindowExA(hwnd_tmp, NULL, "DirectUIHWND", NULL);
+        hwnd_tmp = FindWindowExA(hwnd_tmp, NULL, "CtrlNotifySink", NULL);
+        listview = FindWindowExA(hwnd_tmp, NULL, WC_LISTVIEWA, NULL);
+    }
 
     oldproc = (WNDPROC)SetWindowLongPtrA(listview, GWLP_WNDPROC,
                                         (LONG_PTR)listview_subclass_proc);
@@ -86,28 +96,71 @@
     return listview;
 }
 
+static UINT get_msg_count(struct msg_sequence **seq, int sequence_index, UINT message)
+{
+    struct msg_sequence *msg_seq = seq[sequence_index];
+    UINT i, count = 0;
+
+    for(i = 0; i < msg_seq->count ; i++)
+        if(msg_seq->sequence[i].message == message)
+            count++;
+
+    return count;
+}
+
+/* Checks that every message in the sequence seq is also present in
+ * the UINT array msgs */
+static void verify_msgs_in_(struct msg_sequence *seq, const UINT *msgs,
+                           const char *file, int line)
+{
+    UINT i, j, msg, failcount = 0;
+    for(i = 0; i < seq->count; i++)
+    {
+        BOOL found = FALSE;
+        msg = seq->sequence[i].message;
+        for(j = 0; msgs[j] != 0; j++)
+            if(msgs[j] == msg) found = TRUE;
+
+        if(!found)
+        {
+            failcount++;
+            trace("Unexpected message %d\n", msg);
+        }
+    }
+    ok_(file, line) (!failcount, "%d failures.\n", failcount);
+    flush_sequences(sequences, NUM_MSG_SEQUENCES);
+}
+
+#define verify_msgs_in(seq, msgs)               \
+    verify_msgs_in_(seq, msgs, __FILE__, __LINE__)
+
 /* dummy IDataObject implementation */
 typedef struct {
-    const IDataObjectVtbl *lpVtbl;
+    IDataObject IDataObject_iface;
     LONG ref;
 } IDataObjectImpl;
 
 static const IDataObjectVtbl IDataObjectImpl_Vtbl;
 
+static inline IDataObjectImpl *impl_from_IDataObject(IDataObject *iface)
+{
+    return CONTAINING_RECORD(iface, IDataObjectImpl, IDataObject_iface);
+}
+
 static IDataObject* IDataObjectImpl_Construct(void)
 {
     IDataObjectImpl *obj;
 
     obj = HeapAlloc(GetProcessHeap(), 0, sizeof(*obj));
-    obj->lpVtbl = &IDataObjectImpl_Vtbl;
+    obj->IDataObject_iface.lpVtbl = &IDataObjectImpl_Vtbl;
     obj->ref = 1;
 
-    return (IDataObject*)obj;
+    return &obj->IDataObject_iface;
 }
 
 static HRESULT WINAPI IDataObjectImpl_QueryInterface(IDataObject *iface, REFIID riid, void **ppvObj)
 {
-    IDataObjectImpl *This = (IDataObjectImpl *)iface;
+    IDataObjectImpl *This = impl_from_IDataObject(iface);
 
     if (IsEqualIID(riid, &IID_IUnknown) ||
         IsEqualIID(riid, &IID_IDataObject))
@@ -126,13 +179,13 @@
 
 static ULONG WINAPI IDataObjectImpl_AddRef(IDataObject * iface)
 {
-    IDataObjectImpl *This = (IDataObjectImpl *)iface;
+    IDataObjectImpl *This = impl_from_IDataObject(iface);
     return InterlockedIncrement(&This->ref);
 }
 
 static ULONG WINAPI IDataObjectImpl_Release(IDataObject * iface)
 {
-    IDataObjectImpl *This = (IDataObjectImpl *)iface;
+    IDataObjectImpl *This = impl_from_IDataObject(iface);
     ULONG ref = InterlockedDecrement(&This->ref);
 
     if (!ref)
@@ -210,28 +263,33 @@
 
 /* dummy IShellBrowser implementation */
 typedef struct {
-    const IShellBrowserVtbl *lpVtbl;
+    IShellBrowser IShellBrowser_iface;
     LONG ref;
 } IShellBrowserImpl;
 
 static const IShellBrowserVtbl IShellBrowserImpl_Vtbl;
 
+static inline IShellBrowserImpl *impl_from_IShellBrowser(IShellBrowser *iface)
+{
+    return CONTAINING_RECORD(iface, IShellBrowserImpl, IShellBrowser_iface);
+}
+
 static IShellBrowser* IShellBrowserImpl_Construct(void)
 {
     IShellBrowserImpl *browser;
 
     browser = HeapAlloc(GetProcessHeap(), 0, sizeof(*browser));
-    browser->lpVtbl = &IShellBrowserImpl_Vtbl;
+    browser->IShellBrowser_iface.lpVtbl = &IShellBrowserImpl_Vtbl;
     browser->ref = 1;
 
-    return (IShellBrowser*)browser;
+    return &browser->IShellBrowser_iface;
 }
 
 static HRESULT WINAPI IShellBrowserImpl_QueryInterface(IShellBrowser *iface,
                                             REFIID riid,
                                             LPVOID *ppvObj)
 {
-    IShellBrowserImpl *This = (IShellBrowserImpl *)iface;
+    IShellBrowserImpl *This = impl_from_IShellBrowser(iface);
 
     *ppvObj = NULL;
 
@@ -253,13 +311,13 @@
 
 static ULONG WINAPI IShellBrowserImpl_AddRef(IShellBrowser * iface)
 {
-    IShellBrowserImpl *This = (IShellBrowserImpl *)iface;
+    IShellBrowserImpl *This = impl_from_IShellBrowser(iface);
     return InterlockedIncrement(&This->ref);
 }
 
 static ULONG WINAPI IShellBrowserImpl_Release(IShellBrowser * iface)
 {
-    IShellBrowserImpl *This = (IShellBrowserImpl *)iface;
+    IShellBrowserImpl *This = impl_from_IShellBrowser(iface);
     ULONG ref = InterlockedDecrement(&This->ref);
 
     if (!ref)
@@ -423,7 +481,7 @@
 };
 
 static const struct message folderview_getfocused_seq[] = {
-    { LVM_GETNEXTITEM, sent|wparam|lparam, -1, LVNI_FOCUSED },
+    { LVM_GETNEXTITEM, sent|wparam|lparam|optional, -1, LVNI_FOCUSED },
     { 0 }
 };
 
@@ -587,7 +645,7 @@
 if (0)
 {
     /* crashes on native */
-    hr = IShellView_CreateViewWindow(view, NULL, &settings, NULL, NULL, NULL);
+    IShellView_CreateViewWindow(view, NULL, &settings, NULL, NULL, NULL);
 }
 
     settings.ViewMode = FVM_ICON;
@@ -657,7 +715,7 @@
     HWND hwnd_view, hwnd_list;
     PITEMID_CHILD pidl;
     HRESULT hr;
-    INT ret;
+    INT ret, count;
     POINT pt;
     RECT r;
 
@@ -688,14 +746,14 @@
 if (0)
 {
     /* crashes on Vista and Win2k8 - List not created yet case */
-    hr = IFolderView_GetSpacing(fv, &pt);
+    IFolderView_GetSpacing(fv, &pt);
 
     /* crashes on XP */
-    hr = IFolderView_GetSelectionMarkedItem(fv, NULL);
-    hr = IFolderView_GetFocusedItem(fv, NULL);
+    IFolderView_GetSelectionMarkedItem(fv, NULL);
+    IFolderView_GetFocusedItem(fv, NULL);
 
     /* crashes on Vista+ */
-    hr = IFolderView_Item(fv, 0, NULL);
+    IFolderView_Item(fv, 0, NULL);
 }
 
     browser = IShellBrowserImpl_Construct();
@@ -738,32 +796,48 @@
         ok(pt.x == LOWORD(ret) && pt.y == HIWORD(ret), "got (%d, %d)\n", LOWORD(ret), HIWORD(ret));
     }
 
+    /* IFolderView::ItemCount */
+if (0)
+{
+    /* crashes on XP */
+    IFolderView_ItemCount(fv, SVGIO_ALLVIEW, NULL);
+}
+
+    flush_sequences(sequences, NUM_MSG_SEQUENCES);
+    IFolderView_ItemCount(fv, SVGIO_ALLVIEW, &count);
+
     /* IFolderView::GetSelectionMarkedItem */
 if (0)
 {
     /* crashes on XP */
-    hr = IFolderView_GetSelectionMarkedItem(fv, NULL);
+    IFolderView_GetSelectionMarkedItem(fv, NULL);
 }
 
     flush_sequences(sequences, NUM_MSG_SEQUENCES);
     hr = IFolderView_GetSelectionMarkedItem(fv, &ret);
-    ok(hr == S_OK, "got (0x%08x)\n", hr);
+    if (count)
+        ok(hr == S_OK, "got (0x%08x)\n", hr);
+    else
+        ok(hr == S_FALSE, "got (0x%08x)\n", hr);
     ok_sequence(sequences, LISTVIEW_SEQ_INDEX, folderview_getselectionmarked_seq,
-                                  "IFolderView::GetSelectionMarkedItem", FALSE);
+                "IFolderView::GetSelectionMarkedItem", FALSE);
 
     /* IFolderView::GetFocusedItem */
     flush_sequences(sequences, NUM_MSG_SEQUENCES);
     hr = IFolderView_GetFocusedItem(fv, &ret);
-    ok(hr == S_OK, "got (0x%08x)\n", hr);
+    if (count)
+        ok(hr == S_OK, "got (0x%08x)\n", hr);
+    else
+        ok(hr == S_FALSE, "got (0x%08x)\n", hr);
     ok_sequence(sequences, LISTVIEW_SEQ_INDEX, folderview_getfocused_seq,
-                                  "IFolderView::GetFocusedItem", FALSE);
+                "IFolderView::GetFocusedItem", FALSE);
 
     /* IFolderView::GetFolder, just return pointer */
 if (0)
 {
     /* crashes on XP */
-    hr = IFolderView_GetFolder(fv, NULL, (void**)&folder);
-    hr = IFolderView_GetFolder(fv, NULL, NULL);
+    IFolderView_GetFolder(fv, NULL, (void**)&folder);
+    IFolderView_GetFolder(fv, NULL, NULL);
 }
 
     hr = IFolderView_GetFolder(fv, &IID_IShellFolder, NULL);
@@ -771,12 +845,6 @@
 
     hr = IFolderView_GetFolder(fv, &IID_IShellFolder, (void**)&folder);
     ok(hr == S_OK, "got (0x%08x)\n", hr);
-<<<<<<< HEAD
-    ref2 = IShellFolder_AddRef(desktop);
-    IShellFolder_Release(desktop);
-    ok(ref1 == ref2, "expected same refcount, got %d\n", ref2);
-=======
->>>>>>> 2a8a0238
     ok(desktop == folder, "\n");
     if (folder) IShellFolder_Release(folder);
 
@@ -792,19 +860,6 @@
     hr = IShellView_DestroyViewWindow(view);
     ok(hr == S_OK, "got (0x%08x)\n", hr);
     ok(!IsWindow(hwnd_view), "hwnd %p still valid\n", hwnd_view);
-
-    /* IFolderView::ItemCount */
-if (0)
-{
-    /* crashes on XP */
-    hr = IFolderView_ItemCount(fv, SVGIO_ALLVIEW, NULL);
-}
-
-    flush_sequences(sequences, NUM_MSG_SEQUENCES);
-    hr = IFolderView_ItemCount(fv, SVGIO_ALLVIEW, &ret);
-    ok(hr == S_OK, "got (0x%08x)\n", hr);
-    ok_sequence(sequences, LISTVIEW_SEQ_INDEX, folderview_itemcount_seq,
-                                  "IFolderView::ItemCount", FALSE);
 
     IShellBrowser_Release(browser);
     IFolderView_Release(fv);
@@ -894,9 +949,9 @@
     /* ::RemoveObject */
     i = 0xdeadbeef;
     hr = IShellFolderView_RemoveObject(folderview, NULL, &i);
-    ok(hr == S_OK, "got (0x%08x)\n", hr);
-    ok(i == 0 || i == -1 /* Win7 */ || broken(i == 0xdeadbeef) /* Vista, 2k8 */,
-        "got %d\n", i);
+    ok(hr == S_OK || hr == E_FAIL, "got (0x%08x)\n", hr);
+    if (hr == S_OK) ok(i == 0 || broken(i == 0xdeadbeef) /* Vista, 2k8 */,
+                       "got %d\n", i);
 
     IShellFolderView_Release(folderview);
 
@@ -930,6 +985,352 @@
     IShellFolder_Release(desktop);
 }
 
+static const struct message folderview_setcurrentviewmode1_2_prevista[] = {
+    { LVM_SETVIEW, sent|wparam, LV_VIEW_ICON},
+    { LVM_SETIMAGELIST, sent|wparam, 0},
+    { LVM_SETIMAGELIST, sent|wparam, 1},
+    { 0x105a, sent},
+    { LVM_SETBKIMAGEW, sent|optional},    /* w2k3 */
+    { LVM_GETBKCOLOR, sent|optional},     /* w2k3 */
+    { LVM_GETTEXTBKCOLOR, sent|optional}, /* w2k3 */
+    { LVM_GETTEXTCOLOR, sent|optional},   /* w2k3 */
+    { LVM_SETEXTENDEDLISTVIEWSTYLE, sent|optional|wparam, 0xc8}, /* w2k3 */
+    { LVM_ARRANGE, sent },
+    { LVM_ARRANGE, sent|optional },       /* WinXP */
+    { 0 }
+};
+
+static const struct message folderview_setcurrentviewmode3_prevista[] = {
+    { LVM_SETVIEW, sent|wparam, LV_VIEW_LIST},
+    { LVM_SETIMAGELIST, sent|wparam, 0},
+    { LVM_SETIMAGELIST, sent|wparam, 1},
+    { 0x105a, sent},
+    { LVM_SETBKIMAGEW, sent|optional},    /* w2k3 */
+    { LVM_GETBKCOLOR, sent|optional},     /* w2k3 */
+    { LVM_GETTEXTBKCOLOR, sent|optional}, /* w2k3 */
+    { LVM_GETTEXTCOLOR, sent|optional},   /* w2k3 */
+    { LVM_SETEXTENDEDLISTVIEWSTYLE, sent|optional|wparam, 0xc8}, /* w2k3 */
+    { 0 }
+};
+
+static const struct message folderview_setcurrentviewmode4_prevista[] = {
+    { LVM_GETHEADER, sent},
+    { LVM_GETITEMCOUNT, sent|optional },
+    { LVM_SETSELECTEDCOLUMN, sent},
+    { WM_NOTIFY, sent },
+    { WM_NOTIFY, sent },
+    { WM_NOTIFY, sent },
+    { WM_NOTIFY, sent },
+    { LVM_SETVIEW, sent|wparam, LV_VIEW_DETAILS},
+    { LVM_SETIMAGELIST, sent|wparam, 0},
+    { LVM_SETIMAGELIST, sent|wparam, 1},
+    { 0x105a, sent},
+    { LVM_SETBKIMAGEW, sent|optional},    /* w2k3 */
+    { LVM_GETBKCOLOR, sent|optional},     /* w2k3 */
+    { LVM_GETTEXTBKCOLOR, sent|optional}, /* w2k3 */
+    { LVM_GETTEXTCOLOR, sent|optional},   /* w2k3 */
+    { LVM_SETEXTENDEDLISTVIEWSTYLE, sent|optional|wparam, 0xc8}, /* w2k3 */
+    { 0 }
+};
+
+/* XP, SetCurrentViewMode(5)
+   108e - LVM_SETVIEW (LV_VIEW_ICON);
+   1036 - LVM_SETEXTEDEDLISTVIEWSTYLE (0x8000, 0)
+   100c/104c repeated X times
+   1003 - LVM_SETIMAGELIST
+   1035 - LVM_SETICONSPACING
+   1004 - LVM_GETITEMCOUNT
+   105a - ?
+   1016 - LVM_ARRANGE
+   1016 - LVM_ARRANGE
+*/
+
+/* XP, SetCurrentViewMode(6)
+   1036 - LVM_SETEXTENDEDLISTVIEWSTYLE (0x8000, 0)
+   1035 - LVM_SETICONSPACING
+   1003 - LVM_SETIMAGELIST
+   1003 - LVM_SETIMAGELIST
+   100c/104c repeated X times
+   10a2 - LVM_SETTILEVIEWINFO
+   108e - LVM_SETVIEW (LV_VIEW_TILE)
+   1003 - LVM_SETIMAGELIST
+   105a - ?
+   1016 - LVM_ARRANGE
+   1016 - LVM_ARRANGE
+*/
+
+/* XP, SetCurrentViewMode (7)
+   10a2 - LVM_SETTILEVIEWINFO
+   108e - LVM_SETVIEW (LV_VIEW_ICON)
+   1004/10a4 (LVM_GETITEMCOUNT/LVM_SETTILEINFO) X times
+   1016 - LVM_ARRANGE
+   1016 - LVM_ARRANGE
+   ...
+   LVM_SETEXTENDEDLISTVIEWSTYLE (0x40000, 0x40000)
+   ...
+   LVM_SETEXTENDEDLISTVIEWSTYLE (0x8000, 0x8000)
+*/
+
+static void test_GetSetCurrentViewMode(void)
+{
+    IShellFolder *desktop;
+    IShellView *sview;
+    IFolderView *fview;
+    IShellBrowser *browser;
+    FOLDERSETTINGS fs;
+    UINT viewmode;
+    HWND hwnd;
+    RECT rc = {0, 0, 10, 10};
+    HRESULT hr;
+    UINT i;
+    static const int winxp_res[11] = {0, 1, 2, 3, 4, 5, 6, 7, 8, 9, 10};
+    static const int win2k3_res[11] = {0, 1, 2, 3, 4, 5, 6, 5, 8, 0, 0};
+    static const int vista_res[11] = {0, 1, 5, 3, 4, 5, 6, 7, 7, 0, 0};
+    static const int win7_res[11] = {1, 1, 1, 3, 4, 1, 6, 1, 8, 8, 8};
+
+    hr = SHGetDesktopFolder(&desktop);
+    ok(hr == S_OK, "got (0x%08x)\n", hr);
+
+    hr = IShellFolder_CreateViewObject(desktop, NULL, &IID_IShellView, (void**)&sview);
+    ok(hr == S_OK, "got (0x%08x)\n", hr);
+
+    fs.ViewMode = 1;
+    fs.fFlags = 0;
+    browser = IShellBrowserImpl_Construct();
+    hr = IShellView_CreateViewWindow(sview, NULL, &fs, browser, &rc, &hwnd);
+    ok(hr == S_OK || broken(hr == S_FALSE /*Win2k*/ ), "got (0x%08x)\n", hr);
+
+    hr = IShellView_QueryInterface(sview, &IID_IFolderView, (void**)&fview);
+    ok(hr == S_OK || broken(hr == E_NOINTERFACE), "got (0x%08x)\n", hr);
+    if(SUCCEEDED(hr))
+    {
+        HWND hwnd_lv;
+        UINT count;
+
+        if (0)
+        {
+            /* Crashes under Win7/WinXP */
+            IFolderView_GetCurrentViewMode(fview, NULL);
+        }
+
+        hr = IFolderView_GetCurrentViewMode(fview, &viewmode);
+        ok(hr == S_OK, "got (0x%08x)\n", hr);
+        ok(viewmode == 1, "ViewMode was %d\n", viewmode);
+
+        hr = IFolderView_SetCurrentViewMode(fview, FVM_AUTO);
+        ok(hr == S_OK, "got (0x%08x)\n", hr);
+
+        hr = IFolderView_SetCurrentViewMode(fview, 0);
+        ok(hr == E_INVALIDARG || broken(hr == S_OK),
+           "got (0x%08x)\n", hr);
+
+        hr = IFolderView_GetCurrentViewMode(fview, &viewmode);
+        ok(hr == S_OK, "got (0x%08x)\n", hr);
+
+        for(i = 1; i < 9; i++)
+        {
+            hr = IFolderView_SetCurrentViewMode(fview, i);
+            ok(hr == S_OK || (i == 8 && hr == E_INVALIDARG /*Vista*/),
+               "(%d) got (0x%08x)\n", i, hr);
+
+            hr = IFolderView_GetCurrentViewMode(fview, &viewmode);
+            ok(hr == S_OK, "(%d) got (0x%08x)\n", i, hr);
+
+            /* Wine currently behaves like winxp here. */
+            ok((viewmode == win7_res[i]) || (viewmode == vista_res[i]) ||
+               (viewmode == win2k3_res[i]) || (viewmode == winxp_res[i]),
+               "(%d) got %d\n",i , viewmode);
+        }
+
+        hr = IFolderView_SetCurrentViewMode(fview, 9);
+        ok(hr == E_INVALIDARG || broken(hr == S_OK),
+           "got (0x%08x)\n", hr);
+
+        /* Test messages */
+        hwnd_lv = subclass_listview(hwnd);
+        ok(hwnd_lv != NULL, "Failed to subclass listview\n");
+        if(hwnd_lv)
+        {
+            /* Vista seems to set the viewmode by other means than
+               sending messages. At least no related messages are
+               captured by subclassing.
+            */
+            BOOL vista_plus = FALSE;
+            static const UINT vista_plus_msgs[] = {
+                WM_SETREDRAW, WM_NOTIFY, WM_NOTIFYFORMAT, WM_QUERYUISTATE,
+                WM_MENUCHAR, WM_WINDOWPOSCHANGING, WM_NCCALCSIZE, WM_WINDOWPOSCHANGED,
+                WM_PARENTNOTIFY, LVM_GETHEADER, 0 };
+
+            flush_sequences(sequences, NUM_MSG_SEQUENCES);
+            hr = IFolderView_SetCurrentViewMode(fview, 1);
+            ok(hr == S_OK, "got 0x%08x\n", hr);
+
+            /* WM_SETREDRAW is not sent in versions before Vista. */
+            vista_plus = get_msg_count(sequences, LISTVIEW_SEQ_INDEX, WM_SETREDRAW);
+            if(vista_plus)
+                verify_msgs_in(sequences[LISTVIEW_SEQ_INDEX], vista_plus_msgs);
+            else
+                ok_sequence(sequences, LISTVIEW_SEQ_INDEX, folderview_setcurrentviewmode1_2_prevista,
+                            "IFolderView::SetCurrentViewMode(1)", TRUE);
+
+            hr = IFolderView_SetCurrentViewMode(fview, 2);
+            ok(hr == S_OK, "got 0x%08x\n", hr);
+            if(vista_plus)
+                verify_msgs_in(sequences[LISTVIEW_SEQ_INDEX], vista_plus_msgs);
+            else
+                ok_sequence(sequences, LISTVIEW_SEQ_INDEX, folderview_setcurrentviewmode1_2_prevista,
+                            "IFolderView::SetCurrentViewMode(2)", TRUE);
+
+            hr = IFolderView_SetCurrentViewMode(fview, 3);
+            ok(hr == S_OK, "got 0x%08x\n", hr);
+            if(vista_plus)
+                verify_msgs_in(sequences[LISTVIEW_SEQ_INDEX], vista_plus_msgs);
+            else
+                ok_sequence(sequences, LISTVIEW_SEQ_INDEX, folderview_setcurrentviewmode3_prevista,
+                            "IFolderView::SetCurrentViewMode(3)", TRUE);
+
+            hr = IFolderView_SetCurrentViewMode(fview, 4);
+            ok(hr == S_OK, "got 0x%08x\n", hr);
+            if(vista_plus)
+                verify_msgs_in(sequences[LISTVIEW_SEQ_INDEX], vista_plus_msgs);
+            else
+                ok_sequence(sequences, LISTVIEW_SEQ_INDEX, folderview_setcurrentviewmode4_prevista,
+                            "IFolderView::SetCurrentViewMode(4)", TRUE);
+
+            hr = IFolderView_SetCurrentViewMode(fview, 5);
+            ok(hr == S_OK, "got 0x%08x\n", hr);
+            todo_wine
+            {
+                if(vista_plus)
+                {
+                    verify_msgs_in(sequences[LISTVIEW_SEQ_INDEX], vista_plus_msgs);
+                }
+                else
+                {
+                    count = get_msg_count(sequences, LISTVIEW_SEQ_INDEX, LVM_SETVIEW);
+                    ok(count == 1, "LVM_SETVIEW sent %d times.\n", count);
+                    count = get_msg_count(sequences, LISTVIEW_SEQ_INDEX, LVM_SETEXTENDEDLISTVIEWSTYLE);
+                    ok(count == 1 || count == 2, "LVM_SETEXTENDEDLISTVIEWSTYLE sent %d times.\n", count);
+                    flush_sequences(sequences, NUM_MSG_SEQUENCES);
+                }
+            }
+
+            hr = IFolderView_SetCurrentViewMode(fview, 6);
+            ok(hr == S_OK, "got 0x%08x\n", hr);
+            todo_wine
+            {
+                if(vista_plus)
+                {
+                    verify_msgs_in(sequences[LISTVIEW_SEQ_INDEX], vista_plus_msgs);
+                }
+                else
+                {
+                    count = get_msg_count(sequences, LISTVIEW_SEQ_INDEX, LVM_SETVIEW);
+                    ok(count == 1, "LVM_SETVIEW sent %d times.\n", count);
+                    count = get_msg_count(sequences, LISTVIEW_SEQ_INDEX, LVM_SETEXTENDEDLISTVIEWSTYLE);
+                    ok(count == 1 || count == 2, "LVM_SETEXTENDEDLISTVIEWSTYLE sent %d times.\n", count);
+                    flush_sequences(sequences, NUM_MSG_SEQUENCES);
+                }
+            }
+
+            hr = IFolderView_SetCurrentViewMode(fview, 7);
+            ok(hr == S_OK, "got 0x%08x\n", hr);
+            todo_wine
+            {
+                if(vista_plus)
+                {
+                    verify_msgs_in(sequences[LISTVIEW_SEQ_INDEX], vista_plus_msgs);
+                }
+                else
+                {
+                    count = get_msg_count(sequences, LISTVIEW_SEQ_INDEX, LVM_SETVIEW);
+                    ok(count == 1, "LVM_SETVIEW sent %d times.\n", count);
+                    count = get_msg_count(sequences, LISTVIEW_SEQ_INDEX, LVM_SETEXTENDEDLISTVIEWSTYLE);
+                    ok(count == 2, "LVM_SETEXTENDEDLISTVIEWSTYLE sent %d times.\n", count);
+                    flush_sequences(sequences, NUM_MSG_SEQUENCES);
+                }
+            }
+
+            hr = IFolderView_SetCurrentViewMode(fview, 8);
+            ok(hr == S_OK || broken(hr == E_INVALIDARG /* Vista */), "got 0x%08x\n", hr);
+            todo_wine
+            {
+                if(vista_plus)
+                {
+                    verify_msgs_in(sequences[LISTVIEW_SEQ_INDEX], vista_plus_msgs);
+                }
+                else
+                {
+                    count = get_msg_count(sequences, LISTVIEW_SEQ_INDEX, LVM_SETVIEW);
+                    ok(count == 1, "LVM_SETVIEW sent %d times.\n", count);
+                    count = get_msg_count(sequences, LISTVIEW_SEQ_INDEX, LVM_SETEXTENDEDLISTVIEWSTYLE);
+                    ok(count == 2, "LVM_SETEXTENDEDLISTVIEWSTYLE sent %d times.\n", count);
+                    flush_sequences(sequences, NUM_MSG_SEQUENCES);
+                }
+            }
+
+            hr = IFolderView_GetCurrentViewMode(fview, &viewmode);
+            ok(hr == S_OK, "Failed to get current viewmode.\n");
+            ok_sequence(sequences, LISTVIEW_SEQ_INDEX, empty_seq,
+                        "IFolderView::GetCurrentViewMode", FALSE);
+        }
+
+        IFolderView_Release(fview);
+    }
+    else
+    {
+        skip("No IFolderView for the desktop folder.\n");
+    }
+
+    IShellBrowser_Release(browser);
+    IShellView_DestroyViewWindow(sview);
+    IShellView_Release(sview);
+    IShellFolder_Release(desktop);
+}
+
+static void test_IOleCommandTarget(void)
+{
+    IShellFolder *psf_desktop;
+    IShellView *psv;
+    IOleCommandTarget *poct;
+    HRESULT hr;
+
+    hr = SHGetDesktopFolder(&psf_desktop);
+    ok(hr == S_OK, "got (0x%08x)\n", hr);
+
+    hr = IShellFolder_CreateViewObject(psf_desktop, NULL, &IID_IShellView, (void**)&psv);
+    ok(hr == S_OK, "got (0x%08x)\n", hr);
+    if(SUCCEEDED(hr))
+    {
+        hr = IShellView_QueryInterface(psv, &IID_IOleCommandTarget, (void**)&poct);
+        ok(hr == S_OK || broken(hr == E_NOINTERFACE) /* Win95/NT4 */, "Got 0x%08x\n", hr);
+        if(SUCCEEDED(hr))
+        {
+            OLECMD oc;
+
+            hr = IOleCommandTarget_QueryStatus(poct, NULL, 0, NULL, NULL);
+            ok(hr == E_INVALIDARG, "Got 0x%08x\n", hr);
+
+            oc.cmdID = 1;
+            hr = IOleCommandTarget_QueryStatus(poct, NULL, 0, &oc, NULL);
+            ok(hr == OLECMDERR_E_UNKNOWNGROUP, "Got 0x%08x\n", hr);
+
+            oc.cmdID = 1;
+            hr = IOleCommandTarget_QueryStatus(poct, NULL, 1, &oc, NULL);
+            ok(hr == OLECMDERR_E_UNKNOWNGROUP, "Got 0x%08x\n", hr);
+
+            hr = IOleCommandTarget_Exec(poct, NULL, 0, 0, NULL, NULL);
+            ok(hr == OLECMDERR_E_UNKNOWNGROUP, "Got 0x%08x\n", hr);
+
+            IOleCommandTarget_Release(poct);
+        }
+
+        IShellView_Release(psv);
+    }
+
+    IShellFolder_Release(psf_desktop);
+}
+
 START_TEST(shlview)
 {
     OleInitialize(NULL);
@@ -941,6 +1342,8 @@
     test_GetItemObject();
     test_IShellFolderView();
     test_IOleWindow();
+    test_GetSetCurrentViewMode();
+    test_IOleCommandTarget();
 
     OleUninitialize();
 }