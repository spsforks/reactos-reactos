--- conflicted
+++ resolved
@@ -29,19 +29,7 @@
     trackbar.c
     treeview.c
     updown.c
-<<<<<<< HEAD
-    testlist.c
-    rsrc.rc)
-
-add_executable(comctl32_winetest ${SOURCE})
-target_link_libraries(comctl32_winetest wine)
-
-if(MSVC)
-    target_link_libraries(comctl32_winetest uuid)
-endif()
-=======
     testlist.c)
->>>>>>> 2a8a0238
 
 add_executable(comctl32_winetest ${SOURCE} rsrc.rc)
 set_module_type(comctl32_winetest win32cui)
