--- conflicted
+++ resolved
@@ -272,9 +272,6 @@
             SetRect(&r1, 10, 10, 20, 20);
             ok(ClipCursor(&r1), "ClipCursor() failed\n");
             ok(GetClipCursor(&r), "GetClipCursor() failed\n");
-<<<<<<< HEAD
-            ok(EqualRect(&r, &r1), "Invalid clip rect: (%d %d) x (%d %d)\n", r.left, r.top, r.right, r.bottom);
-=======
             ok(EqualRect(&r, &r1), "Invalid clip rect: %s\n", wine_dbgstr_rect(&r));
             SetRect(&r1, 10, 10, 10, 10);
             ok(ClipCursor(&r1), "ClipCursor() failed\n");
@@ -284,7 +281,6 @@
             ok(!ClipCursor(&r1), "ClipCursor() succeeded\n");
             /* Windows bug: further clipping fails once an empty rect is set, so we have to reset it */
             ClipCursor(NULL);
->>>>>>> 2a8a0238
 
             SetRect(&r1, virt.left - 10, virt.top - 10, virt.right + 20, virt.bottom + 20);
             ok(ClipCursor(&r1), "ClipCursor() failed\n");
