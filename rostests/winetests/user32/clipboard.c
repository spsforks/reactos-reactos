/*
 * Unit test suite for clipboard functions.
 *
 * Copyright 2002 Dmitry Timoshkov
 *
 * This library is free software; you can redistribute it and/or
 * modify it under the terms of the GNU Lesser General Public
 * License as published by the Free Software Foundation; either
 * version 2.1 of the License, or (at your option) any later version.
 *
 * This library is distributed in the hope that it will be useful,
 * but WITHOUT ANY WARRANTY; without even the implied warranty of
 * MERCHANTABILITY or FITNESS FOR A PARTICULAR PURPOSE.  See the GNU
 * Lesser General Public License for more details.
 *
 * You should have received a copy of the GNU Lesser General Public
 * License along with this library; if not, write to the Free Software
 * Foundation, Inc., 51 Franklin St, Fifth Floor, Boston, MA 02110-1301, USA
 */

#include <stdio.h>
#include "wine/test.h"
#include "winbase.h"
#include "winerror.h"
#include "wingdi.h"
#include "winuser.h"
#include "winnls.h"

#define WM_CLIPBOARDUPDATE 0x031D

static BOOL (WINAPI *pAddClipboardFormatListener)(HWND hwnd);
static BOOL (WINAPI *pRemoveClipboardFormatListener)(HWND hwnd);
static DWORD (WINAPI *pGetClipboardSequenceNumber)(void);

static const BOOL is_win64 = sizeof(void *) > sizeof(int);
static int thread_from_line;
static char *argv0;

static DWORD WINAPI open_clipboard_thread(LPVOID arg)
{
    HWND hWnd = arg;
    ok(OpenClipboard(hWnd), "%u: OpenClipboard failed\n", thread_from_line);
    return 0;
}

static DWORD WINAPI empty_clipboard_thread(LPVOID arg)
{
    SetLastError( 0xdeadbeef );
    ok(!EmptyClipboard(), "%u: EmptyClipboard succeeded\n", thread_from_line );
    ok( GetLastError() == ERROR_CLIPBOARD_NOT_OPEN, "%u: wrong error %u\n",
        thread_from_line, GetLastError());
    return 0;
}

static DWORD WINAPI open_and_empty_clipboard_thread(LPVOID arg)
{
    HWND hWnd = arg;
    ok(OpenClipboard(hWnd), "%u: OpenClipboard failed\n", thread_from_line);
    ok(EmptyClipboard(), "%u: EmptyClipboard failed\n", thread_from_line );
    return 0;
}

static DWORD WINAPI open_and_empty_clipboard_win_thread(LPVOID arg)
{
    HWND hwnd = CreateWindowA( "static", NULL, WS_POPUP, 0, 0, 10, 10, 0, 0, 0, NULL );
    ok(OpenClipboard(hwnd), "%u: OpenClipboard failed\n", thread_from_line);
    ok(EmptyClipboard(), "%u: EmptyClipboard failed\n", thread_from_line );
    return 0;
}

static DWORD WINAPI set_clipboard_data_thread(LPVOID arg)
{
    HWND hwnd = arg;
    HANDLE ret;

    SetLastError( 0xdeadbeef );
    if (GetClipboardOwner() == hwnd)
    {
        SetClipboardData( CF_WAVE, 0 );
        ok( IsClipboardFormatAvailable( CF_WAVE ), "%u: SetClipboardData failed\n", thread_from_line );
        ret = SetClipboardData( CF_WAVE, GlobalAlloc( GMEM_DDESHARE | GMEM_ZEROINIT, 100 ));
        ok( ret != 0, "%u: SetClipboardData failed err %u\n", thread_from_line, GetLastError() );
        SetLastError( 0xdeadbeef );
        ret = GetClipboardData( CF_WAVE );
        ok( !ret, "%u: GetClipboardData succeeded\n", thread_from_line );
        ok( GetLastError() == ERROR_CLIPBOARD_NOT_OPEN, "%u: wrong error %u\n",
            thread_from_line, GetLastError());
    }
    else
    {
        SetClipboardData( CF_WAVE, 0 );
        ok( GetLastError() == ERROR_CLIPBOARD_NOT_OPEN, "%u: wrong error %u\n",
            thread_from_line, GetLastError());
        ok( !IsClipboardFormatAvailable( CF_WAVE ), "%u: SetClipboardData succeeded\n", thread_from_line );
        ret = SetClipboardData( CF_WAVE, GlobalAlloc( GMEM_DDESHARE | GMEM_ZEROINIT, 100 ));
        ok( !ret, "%u: SetClipboardData succeeded\n", thread_from_line );
        ok( GetLastError() == ERROR_CLIPBOARD_NOT_OPEN, "%u: wrong error %u\n",
            thread_from_line, GetLastError());
    }
    return 0;
}

static void set_clipboard_data_process( int arg )
{
    HANDLE ret;

    SetLastError( 0xdeadbeef );
    if (arg)
    {
        todo_wine_if( arg == 1 || arg == 3 )
        ok( IsClipboardFormatAvailable( CF_WAVE ), "process %u: CF_WAVE not available\n", arg );
        ret = SetClipboardData( CF_WAVE, GlobalAlloc( GMEM_DDESHARE | GMEM_ZEROINIT, 100 ));
        ok( ret != 0, "process %u: SetClipboardData failed err %u\n", arg, GetLastError() );
    }
    else
    {
        SetClipboardData( CF_WAVE, 0 );
        ok( GetLastError() == ERROR_CLIPBOARD_NOT_OPEN, "process %u: wrong error %u\n",
            arg, GetLastError());
        ok( !IsClipboardFormatAvailable( CF_WAVE ), "process %u: SetClipboardData succeeded\n", arg );
        ret = SetClipboardData( CF_WAVE, GlobalAlloc( GMEM_DDESHARE | GMEM_ZEROINIT, 100 ));
        ok( !ret, "process %u: SetClipboardData succeeded\n", arg );
        ok( GetLastError() == ERROR_CLIPBOARD_NOT_OPEN, "process %u: wrong error %u\n",
            arg, GetLastError());
    }
}

static void grab_clipboard_process( int arg )
{
    BOOL ret;

    SetLastError( 0xdeadbeef );
    ret = OpenClipboard( 0 );
    ok( ret, "OpenClipboard failed\n" );
    ret = EmptyClipboard();
    ok( ret, "EmptyClipboard failed\n" );
    if (arg)
    {
        HANDLE ret = SetClipboardData( CF_WAVE, GlobalAlloc( GMEM_DDESHARE | GMEM_ZEROINIT, 100 ));
        ok( ret != 0, "process %u: SetClipboardData failed err %u\n", arg, GetLastError() );
    }
}

static void run_thread( LPTHREAD_START_ROUTINE func, void *arg, int line )
{
    DWORD ret;
    HANDLE thread;

    thread_from_line = line;
    thread = CreateThread(NULL, 0, func, arg, 0, NULL);
    ok(thread != NULL, "%u: CreateThread failed with error %d\n", line, GetLastError());
    for (;;)
    {
        ret = MsgWaitForMultipleObjectsEx( 1, &thread, 1000, QS_ALLINPUT, 0 );
        if (ret == WAIT_OBJECT_0 + 1)
        {
            MSG msg;
            while (PeekMessageW( &msg, 0, 0, 0, PM_REMOVE )) DispatchMessageW( &msg );
        }
        else break;
    }
    ok(ret == WAIT_OBJECT_0, "%u: expected WAIT_OBJECT_0, got %u\n", line, ret);
    CloseHandle(thread);
}

static void run_process( const char *args )
{
    char cmd[MAX_PATH];
    PROCESS_INFORMATION info;
    STARTUPINFOA startup;

    sprintf( cmd, "%s clipboard %s", argv0, args );
    memset( &startup, 0, sizeof(startup) );
    startup.cb = sizeof(startup);
    ok( CreateProcessA( NULL, cmd, NULL, NULL, FALSE, 0, NULL, NULL, &startup, &info ),
        "CreateProcess %s failed\n", cmd );

    winetest_wait_child_process( info.hProcess );
    CloseHandle( info.hProcess );
    CloseHandle( info.hThread );
}

static WNDPROC old_proc;
static LRESULT CALLBACK winproc_wrapper( HWND hwnd, UINT msg, WPARAM wp, LPARAM lp )
{
    static int wm_renderallformats;
    static int wm_drawclipboard;
    static int seqno;
    DWORD msg_flags = InSendMessageEx( NULL );

    if (!seqno) seqno = GetClipboardSequenceNumber();

    trace( "%p msg %04x\n", hwnd, msg );
    if (!wm_renderallformats)
    {
        ok( GetClipboardOwner() == hwnd, "%04x: wrong owner %p/%p\n", msg, GetClipboardOwner(), hwnd );
        ok( seqno == GetClipboardSequenceNumber(), "%04x: seqno changed\n", msg );
    }
    else
    {
        ok( !GetClipboardOwner(), "%04x: wrong owner %p\n", msg, GetClipboardOwner() );
        ok( seqno + 1 == GetClipboardSequenceNumber(), "%04x: seqno unchanged\n", msg );
    }
    ok( GetClipboardViewer() == hwnd, "%04x: wrong viewer %p/%p\n", msg, GetClipboardViewer(), hwnd );
    ok( GetOpenClipboardWindow() == hwnd, "%04x: wrong open win %p/%p\n",
        msg, GetOpenClipboardWindow(), hwnd );

    switch (msg)
    {
    case WM_DESTROY:
        ok( wm_renderallformats, "didn't receive WM_RENDERALLFORMATS before WM_DESTROY\n" );
        todo_wine ok( wm_drawclipboard, "didn't receive WM_DRAWCLIPBOARD before WM_DESTROY\n" );
        break;
    case WM_DRAWCLIPBOARD:
        ok( msg_flags == ISMEX_NOSEND, "WM_DRAWCLIPBOARD wrong flags %x\n", msg_flags );
        wm_drawclipboard++;
        break;
    case WM_RENDERALLFORMATS:
        ok( msg_flags == ISMEX_NOSEND, "WM_RENDERALLFORMATS wrong flags %x\n", msg_flags );
        wm_renderallformats++;
        break;
    }
    return old_proc( hwnd, msg, wp, lp );
}

static void test_ClipboardOwner(void)
{
    HWND hWnd1, hWnd2;
    BOOL ret;

    SetLastError(0xdeadbeef);
    ok(!GetClipboardOwner() && GetLastError() == 0xdeadbeef,
       "could not perform clipboard test: clipboard already owned\n");

    hWnd1 = CreateWindowExA(0, "static", NULL, WS_POPUP,
                                 0, 0, 10, 10, 0, 0, 0, NULL);
    ok(hWnd1 != 0, "CreateWindowExA error %d\n", GetLastError());
    trace("hWnd1 = %p\n", hWnd1);

    hWnd2 = CreateWindowExA(0, "static", NULL, WS_POPUP,
                                 0, 0, 10, 10, 0, 0, 0, NULL);
    ok(hWnd2 != 0, "CreateWindowExA error %d\n", GetLastError());
    trace("hWnd2 = %p\n", hWnd2);

    SetLastError(0xdeadbeef);
    ok(!CloseClipboard(), "CloseClipboard should fail if clipboard wasn't open\n");
    ok(GetLastError() == ERROR_CLIPBOARD_NOT_OPEN || broken(GetLastError() == 0xdeadbeef), /* wow64 */
       "wrong error %u\n", GetLastError());

    ok(OpenClipboard(0), "OpenClipboard failed\n");
    ok(!GetClipboardOwner(), "clipboard should still be not owned\n");
    ok(!OpenClipboard(hWnd1), "OpenClipboard should fail since clipboard already opened\n");
    ok(OpenClipboard(0), "OpenClipboard again failed\n");
    ret = CloseClipboard();
    ok( ret, "CloseClipboard error %d\n", GetLastError());

    ok(OpenClipboard(hWnd1), "OpenClipboard failed\n");
    run_thread( open_clipboard_thread, hWnd1, __LINE__ );
    run_thread( empty_clipboard_thread, 0, __LINE__ );
    run_thread( set_clipboard_data_thread, hWnd1, __LINE__ );
    ok( !IsClipboardFormatAvailable( CF_WAVE ), "CF_WAVE available\n" );
    ok( !GetClipboardData( CF_WAVE ), "CF_WAVE data available\n" );
    run_process( "set_clipboard_data 0" );
    ok(!CloseClipboard(), "CloseClipboard should fail if clipboard wasn't open\n");
    ok(OpenClipboard(hWnd1), "OpenClipboard failed\n");

    SetLastError(0xdeadbeef);
    ok(!OpenClipboard(hWnd2) &&
       (GetLastError() == 0xdeadbeef || GetLastError() == ERROR_ACCESS_DENIED),
       "OpenClipboard should fail without setting last error value, or with ERROR_ACCESS_DENIED, got error %d\n", GetLastError());

    SetLastError(0xdeadbeef);
    ok(!GetClipboardOwner() && GetLastError() == 0xdeadbeef, "clipboard should still be not owned\n");
    ret = EmptyClipboard();
    ok( ret, "EmptyClipboard error %d\n", GetLastError());
    ok(GetClipboardOwner() == hWnd1, "clipboard should be owned by %p, not by %p\n", hWnd1, GetClipboardOwner());
    run_thread( empty_clipboard_thread, 0, __LINE__ );
    run_thread( set_clipboard_data_thread, hWnd1, __LINE__ );
    ok( IsClipboardFormatAvailable( CF_WAVE ), "CF_WAVE not available\n" );
    ok( GetClipboardData( CF_WAVE ) != 0, "CF_WAVE data not available\n" );
    run_process( "set_clipboard_data 1" );

    SetLastError(0xdeadbeef);
    ok(!OpenClipboard(hWnd2) &&
       (GetLastError() == 0xdeadbeef || GetLastError() == ERROR_ACCESS_DENIED),
       "OpenClipboard should fail without setting last error valuei, or with ERROR_ACCESS_DENIED, got error %d\n", GetLastError());

    ret = CloseClipboard();
    ok( ret, "CloseClipboard error %d\n", GetLastError());
    ok(GetClipboardOwner() == hWnd1, "clipboard should still be owned\n");

    /* any window will do, even from a different process */
    ret = OpenClipboard( GetDesktopWindow() );
    ok( ret, "OpenClipboard error %d\n", GetLastError());
    ret = EmptyClipboard();
    ok( ret, "EmptyClipboard error %d\n", GetLastError());
    ok( GetClipboardOwner() == GetDesktopWindow(), "wrong owner %p/%p\n",
        GetClipboardOwner(), GetDesktopWindow() );
    run_thread( set_clipboard_data_thread, GetDesktopWindow(), __LINE__ );
    ok( IsClipboardFormatAvailable( CF_WAVE ), "CF_WAVE not available\n" );
    ok( GetClipboardData( CF_WAVE ) != 0, "CF_WAVE data not available\n" );
    run_process( "set_clipboard_data 2" );
    ret = CloseClipboard();
    ok( ret, "CloseClipboard error %d\n", GetLastError());

    ret = OpenClipboard( hWnd1 );
    ok( ret, "OpenClipboard error %d\n", GetLastError());
    ret = EmptyClipboard();
    ok( ret, "EmptyClipboard error %d\n", GetLastError());
    SetClipboardData( CF_WAVE, 0 );
    SetClipboardViewer( hWnd1 );
    ok( GetClipboardOwner() == hWnd1, "wrong owner %p/%p\n", GetClipboardOwner(), hWnd1 );
    ok( GetClipboardViewer() == hWnd1, "wrong viewer %p/%p\n", GetClipboardViewer(), hWnd1 );
    ok( GetOpenClipboardWindow() == hWnd1, "wrong open win %p/%p\n", GetOpenClipboardWindow(), hWnd1 );
    ok( IsClipboardFormatAvailable( CF_WAVE ), "CF_WAVE not available\n" );

    old_proc = (WNDPROC)SetWindowLongPtrA( hWnd1, GWLP_WNDPROC, (LONG_PTR)winproc_wrapper );
    ret = DestroyWindow(hWnd1);
    ok( ret, "DestroyWindow error %d\n", GetLastError());
    ret = DestroyWindow(hWnd2);
    ok( ret, "DestroyWindow error %d\n", GetLastError());
    SetLastError(0xdeadbeef);
    ok(!GetClipboardOwner() && GetLastError() == 0xdeadbeef, "clipboard should not be owned\n");
    ok(!GetClipboardViewer() && GetLastError() == 0xdeadbeef, "viewer still exists\n");
    ok(!GetOpenClipboardWindow() && GetLastError() == 0xdeadbeef, "clipboard should not be open\n");
    todo_wine ok( !IsClipboardFormatAvailable( CF_WAVE ), "CF_WAVE available\n" );

    SetLastError( 0xdeadbeef );
    ret = CloseClipboard();
    ok( !ret, "CloseClipboard succeeded\n" );
    ok( GetLastError() == ERROR_CLIPBOARD_NOT_OPEN, "wrong error %u\n", GetLastError() );

    ret = OpenClipboard( 0 );
    ok( ret, "OpenClipboard error %d\n", GetLastError());
    run_thread( set_clipboard_data_thread, 0, __LINE__ );
    ok( IsClipboardFormatAvailable( CF_WAVE ), "CF_WAVE not available\n" );
    ok( GetClipboardData( CF_WAVE ) != 0, "CF_WAVE data not available\n" );
    run_process( "set_clipboard_data 3" );
    ret = CloseClipboard();
    ok( ret, "CloseClipboard error %d\n", GetLastError());

    run_thread( open_and_empty_clipboard_thread, 0, __LINE__ );
    ok( !GetOpenClipboardWindow(), "wrong open window %p\n", GetOpenClipboardWindow() );
    ok( !GetClipboardOwner(), "wrong owner window %p\n", GetClipboardOwner() );

    ret = OpenClipboard( 0 );
    ok( ret, "OpenClipboard error %d\n", GetLastError());
    run_thread( set_clipboard_data_thread, 0, __LINE__ );
    ok( IsClipboardFormatAvailable( CF_WAVE ), "CF_WAVE not available\n" );
    ok( GetClipboardData( CF_WAVE ) != 0, "CF_WAVE data not available\n" );
    run_process( "set_clipboard_data 4" );
    ret = EmptyClipboard();
    ok( ret, "EmptyClipboard error %d\n", GetLastError());
    ret = CloseClipboard();
    ok( ret, "CloseClipboard error %d\n", GetLastError());

    SetLastError( 0xdeadbeef );
    ok( !SetClipboardData( CF_WAVE, GlobalAlloc( GMEM_DDESHARE | GMEM_ZEROINIT, 100 )),
        "SetClipboardData succeeded\n" );
    ok( GetLastError() == ERROR_CLIPBOARD_NOT_OPEN, "wrong error %u\n", GetLastError() );
    ok( !IsClipboardFormatAvailable( CF_WAVE ), "SetClipboardData succeeded\n" );

    run_thread( open_and_empty_clipboard_thread, GetDesktopWindow(), __LINE__ );
    ok( !GetOpenClipboardWindow(), "wrong open window %p\n", GetOpenClipboardWindow() );
    ok( GetClipboardOwner() == GetDesktopWindow(), "wrong owner window %p / %p\n",
        GetClipboardOwner(), GetDesktopWindow() );

    run_thread( open_and_empty_clipboard_win_thread, 0, __LINE__ );
    ok( !GetOpenClipboardWindow(), "wrong open window %p\n", GetOpenClipboardWindow() );
    ok( !GetClipboardOwner(), "wrong owner window %p\n", GetClipboardOwner() );
}

static void test_RegisterClipboardFormatA(void)
{
    ATOM atom_id;
    UINT format_id, format_id2;
    char buf[256];
    int len;
    BOOL ret;
    HANDLE handle;

    format_id = RegisterClipboardFormatA("my_cool_clipboard_format");
    ok(format_id > 0xc000 && format_id < 0xffff, "invalid clipboard format id %04x\n", format_id);

    format_id2 = RegisterClipboardFormatA("MY_COOL_CLIPBOARD_FORMAT");
    ok(format_id2 == format_id, "invalid clipboard format id %04x\n", format_id2);

    len = GetClipboardFormatNameA(format_id, buf, 256);
    ok(len == lstrlenA("my_cool_clipboard_format"), "wrong format name length %d\n", len);
    ok(!lstrcmpA(buf, "my_cool_clipboard_format"), "wrong format name \"%s\"\n", buf);

    lstrcpyA(buf, "foo");
    SetLastError(0xdeadbeef);
    len = GetAtomNameA((ATOM)format_id, buf, 256);
    ok(len == 0, "GetAtomNameA should fail\n");
    ok(GetLastError() == ERROR_INVALID_HANDLE, "err %d\n", GetLastError());

todo_wine
{
    lstrcpyA(buf, "foo");
    SetLastError(0xdeadbeef);
    len = GlobalGetAtomNameA((ATOM)format_id, buf, 256);
    ok(len == 0, "GlobalGetAtomNameA should fail\n");
    ok(GetLastError() == ERROR_INVALID_HANDLE, "err %d\n", GetLastError());
}

    SetLastError(0xdeadbeef);
    atom_id = FindAtomA("my_cool_clipboard_format");
    ok(atom_id == 0, "FindAtomA should fail\n");
    ok(GetLastError() == ERROR_FILE_NOT_FOUND, "err %d\n", GetLastError());

    if (0)
    {
    /* this relies on the clipboard and global atom table being different */
    SetLastError(0xdeadbeef);
    atom_id = GlobalFindAtomA("my_cool_clipboard_format");
    ok(atom_id == 0, "GlobalFindAtomA should fail\n");
<<<<<<< HEAD
    test_last_error(ERROR_FILE_NOT_FOUND);
=======
    ok(GetLastError() == ERROR_FILE_NOT_FOUND, "err %d\n", GetLastError());
    }
>>>>>>> 2a8a0238

    for (format_id = 0; format_id < 0xffff; format_id++)
    {
        SetLastError(0xdeadbeef);
        len = GetClipboardFormatNameA(format_id, buf, 256);

        if (format_id < 0xc000)
        {
            ok(!len, "GetClipboardFormatNameA should fail, but it returned %d (%s)\n", len, buf);
<<<<<<< HEAD
            test_last_error(ERROR_INVALID_PARAMETER);
        }
        else
        {
            if (len)
                trace("%04x: %s\n", format_id, len ? buf : "");
            else
                test_last_error(ERROR_INVALID_HANDLE);
        }
    }
=======
        else if (len && winetest_debug > 1)
            trace("%04x: %s\n", format_id, len ? buf : "");
>>>>>>> 2a8a0238
    }

    ret = OpenClipboard(0);
    ok( ret, "OpenClipboard error %d\n", GetLastError());

    /* try some invalid/unregistered formats */
    SetLastError( 0xdeadbeef );
    handle = SetClipboardData( 0, GlobalAlloc( GMEM_DDESHARE | GMEM_MOVEABLE, 1 ));
    ok( !handle, "SetClipboardData succeeded\n" );
    ok( GetLastError() == ERROR_CLIPBOARD_NOT_OPEN, "wrong error %u\n", GetLastError());
    handle = SetClipboardData( 0x1234, GlobalAlloc( GMEM_DDESHARE | GMEM_MOVEABLE, 1 ));
    ok( handle != 0, "SetClipboardData failed err %d\n", GetLastError());
    handle = SetClipboardData( 0x123456, GlobalAlloc( GMEM_DDESHARE | GMEM_MOVEABLE, 1 ));
    ok( handle != 0, "SetClipboardData failed err %d\n", GetLastError());
    handle = SetClipboardData( 0xffff8765, GlobalAlloc( GMEM_DDESHARE | GMEM_MOVEABLE, 1 ));
    ok( handle != 0, "SetClipboardData failed err %d\n", GetLastError());

    ok( IsClipboardFormatAvailable( 0x1234 ), "format missing\n" );
    ok( IsClipboardFormatAvailable( 0x123456 ), "format missing\n" );
    ok( IsClipboardFormatAvailable( 0xffff8765 ), "format missing\n" );
    ok( !IsClipboardFormatAvailable( 0 ), "format available\n" );
    ok( !IsClipboardFormatAvailable( 0x3456 ), "format available\n" );
    ok( !IsClipboardFormatAvailable( 0x8765 ), "format available\n" );

    trace("# of formats available: %d\n", CountClipboardFormats());

    format_id = 0;
    while ((format_id = EnumClipboardFormats(format_id)))
    {
        ok(IsClipboardFormatAvailable(format_id), "format %04x was listed as available\n", format_id);
        len = GetClipboardFormatNameA(format_id, buf, 256);
        trace("%04x: %s\n", format_id, len ? buf : "");
    }

    ret = EmptyClipboard();
    ok( ret, "EmptyClipboard error %d\n", GetLastError());
    ret =CloseClipboard();
    ok( ret, "CloseClipboard error %d\n", GetLastError());

    if (CountClipboardFormats())
    {
        SetLastError(0xdeadbeef);
        ok(!EnumClipboardFormats(0), "EnumClipboardFormats should fail if clipboard wasn't open\n");
        ok(GetLastError() == ERROR_CLIPBOARD_NOT_OPEN,
           "Last error should be set to ERROR_CLIPBOARD_NOT_OPEN, not %d\n", GetLastError());
    }

    SetLastError(0xdeadbeef);
    ok(!EmptyClipboard(), "EmptyClipboard should fail if clipboard wasn't open\n");
    ok(GetLastError() == ERROR_CLIPBOARD_NOT_OPEN || broken(GetLastError() == 0xdeadbeef), /* wow64 */
       "Wrong error %u\n", GetLastError());
}

static HGLOBAL create_textA(void)
{
    HGLOBAL h = GlobalAlloc(GMEM_DDESHARE|GMEM_MOVEABLE, 5);
    char *p = GlobalLock(h);
    strcpy(p, "test");
    GlobalUnlock(h);
    return h;
}

static HGLOBAL create_textW(void)
{
    static const WCHAR testW[] = {'t','e','s','t',0};
    HGLOBAL h = GlobalAlloc(GMEM_DDESHARE|GMEM_MOVEABLE, 5 * sizeof(WCHAR));
    WCHAR *p = GlobalLock(h);
    lstrcpyW(p, testW);
    GlobalUnlock(h);
    return h;
}

static HANDLE create_metafile(void)
{
    const RECT rect = {0, 0, 100, 100};
    METAFILEPICT *pict;
    HANDLE ret;
    HMETAFILE mf;
    HDC hdc = CreateMetaFileA( NULL );
    ExtTextOutA( hdc, 0, 0, ETO_OPAQUE, &rect, "Test String", strlen("Test String"), NULL );
    mf = CloseMetaFile( hdc );
    ret = GlobalAlloc( GMEM_DDESHARE | GMEM_MOVEABLE, sizeof(*pict) );
    pict = GlobalLock( ret );
    pict->mm = MM_TEXT;
    pict->xExt = pict->yExt = 100;
    pict->hMF = mf;
    GlobalUnlock( ret );
    return ret;
}

static HENHMETAFILE create_emf(void)
{
    const RECT rect = {0, 0, 100, 100};
    HDC hdc = CreateEnhMetaFileA(NULL, NULL, &rect, "HENHMETAFILE Ole Clipboard Test\0Test\0\0");
    ExtTextOutA(hdc, 0, 0, ETO_OPAQUE, &rect, "Test String", strlen("Test String"), NULL);
    return CloseEnhMetaFile(hdc);
}

static HBITMAP create_bitmap(void)
{
    HDC hdc = GetDC( 0 );
    UINT bpp = GetDeviceCaps( hdc, BITSPIXEL );
    ReleaseDC( 0, hdc );
    return CreateBitmap( 10, 10, 1, bpp, NULL );
}

static HBITMAP create_dib( BOOL v5 )
{
    HANDLE ret;
    BITMAPINFOHEADER *hdr;

    ret = GlobalAlloc( GMEM_DDESHARE | GMEM_MOVEABLE | GMEM_ZEROINIT,
                       sizeof(BITMAPV5HEADER) + 256 * sizeof(RGBQUAD) + 16 * 16 * 4 );
    hdr = GlobalLock( ret );
    hdr->biSize = v5 ? sizeof(BITMAPV5HEADER) : sizeof(*hdr);
    hdr->biWidth = 16;
    hdr->biHeight = 16;
    hdr->biPlanes = 1;
    hdr->biBitCount = 32;
    hdr->biCompression = BI_RGB;
    if (v5)
    {
        BITMAPV5HEADER *hdr5 = (BITMAPV5HEADER *)hdr;
        hdr5->bV5RedMask = 0x0000ff;
        hdr5->bV5GreenMask = 0x00ff00;
        hdr5->bV5BlueMask = 0xff0000;
        hdr5->bV5AlphaMask = 0xff000000;
    }
    GlobalUnlock( ret );
    return ret;
}

static void test_synthesized(void)
{
    static const struct test
    {
        UINT format;
        UINT expected[8];
        UINT todo;
    } tests[] =
    {
/* 0 */ { CF_TEXT, { CF_TEXT, CF_LOCALE, CF_OEMTEXT, CF_UNICODETEXT }, 1 << 1 },
        { CF_OEMTEXT, { CF_OEMTEXT, CF_LOCALE, CF_TEXT, CF_UNICODETEXT }, 1 << 1 },
        { CF_UNICODETEXT, { CF_UNICODETEXT, CF_LOCALE, CF_TEXT, CF_OEMTEXT }, 1 << 1 },
        { CF_ENHMETAFILE, { CF_ENHMETAFILE, CF_METAFILEPICT }},
        { CF_METAFILEPICT, { CF_METAFILEPICT, CF_ENHMETAFILE }},
/* 5 */ { CF_BITMAP, { CF_BITMAP, CF_DIB, CF_DIBV5 }, 1 << 2 },
        { CF_DIB, { CF_DIB, CF_BITMAP, CF_DIBV5 }, 1 << 2 },
        { CF_DIBV5, { CF_DIBV5, CF_BITMAP, CF_DIB }, (1 << 1) | (1 << 2) },
    };

    HGLOBAL h, htext;
    HENHMETAFILE emf;
    BOOL r;
<<<<<<< HEAD
    UINT cf;
=======
    UINT cf, i, j, count;
    HANDLE data;
>>>>>>> 2a8a0238

    htext = create_textA();
    emf = create_emf();

    r = OpenClipboard(NULL);
    ok(r, "gle %d\n", GetLastError());
    r = EmptyClipboard();
    ok(r, "gle %d\n", GetLastError());
    h = SetClipboardData(CF_TEXT, htext);
    ok(h == htext, "got %p\n", h);
    h = SetClipboardData(CF_ENHMETAFILE, emf);
    ok(h == emf, "got %p\n", h);
    r = CloseClipboard();
    ok(r, "gle %d\n", GetLastError());

    count = CountClipboardFormats();
    todo_wine ok( count == 6, "count %u\n", count );
    r = IsClipboardFormatAvailable( CF_TEXT );
    ok( r, "CF_TEXT not available err %d\n", GetLastError());
    r = IsClipboardFormatAvailable( CF_LOCALE );
    todo_wine ok( r, "CF_LOCALE not available err %d\n", GetLastError());
    r = IsClipboardFormatAvailable( CF_OEMTEXT );
    ok( r, "CF_OEMTEXT not available err %d\n", GetLastError());
    r = IsClipboardFormatAvailable( CF_UNICODETEXT );
    ok( r, "CF_UNICODETEXT not available err %d\n", GetLastError());
    r = IsClipboardFormatAvailable( CF_ENHMETAFILE );
    ok( r, "CF_ENHMETAFILE not available err %d\n", GetLastError());
    r = IsClipboardFormatAvailable( CF_METAFILEPICT );
    ok( r, "CF_METAFILEPICT not available err %d\n", GetLastError());

    r = OpenClipboard(NULL);
    ok(r, "gle %d\n", GetLastError());
    cf = EnumClipboardFormats(0);
    ok(cf == CF_TEXT, "cf %08x\n", cf);

    cf = EnumClipboardFormats(cf);
    ok(cf == CF_ENHMETAFILE, "cf %08x\n", cf);

    cf = EnumClipboardFormats(cf);
    todo_wine ok(cf == CF_LOCALE, "cf %08x\n", cf);
    if(cf == CF_LOCALE)
    {
        data = GetClipboardData(cf);
        ok(data != NULL, "couldn't get data, cf %08x\n", cf);
        cf = EnumClipboardFormats(cf);
    }
    ok(cf == CF_OEMTEXT, "cf %08x\n", cf);

    cf = EnumClipboardFormats(cf);
    ok(cf == CF_UNICODETEXT, "cf %08x\n", cf);

    cf = EnumClipboardFormats(cf);
    ok(cf == CF_METAFILEPICT, "cf %08x\n", cf);

    cf = EnumClipboardFormats(cf);
    ok(cf == 0, "cf %08x\n", cf);

    r = EmptyClipboard();
    ok(r, "gle %d\n", GetLastError());

    r = CloseClipboard();
    ok(r, "gle %d\n", GetLastError());

    for (i = 0; i < sizeof(tests) / sizeof(tests[0]); i++)
    {
        r = OpenClipboard(NULL);
        ok(r, "%u: gle %d\n", i, GetLastError());
        r = EmptyClipboard();
        ok(r, "%u: gle %d\n", i, GetLastError());

        switch (tests[i].format)
        {
        case CF_TEXT:
        case CF_OEMTEXT:
            SetClipboardData( tests[i].format, create_textA() );
            break;
        case CF_UNICODETEXT:
            SetClipboardData( CF_UNICODETEXT, create_textW() );
            break;
        case CF_ENHMETAFILE:
            SetClipboardData( CF_ENHMETAFILE, create_emf() );
            break;
        case CF_METAFILEPICT:
            SetClipboardData( CF_METAFILEPICT, create_metafile() );
            break;
        case CF_BITMAP:
            SetClipboardData( CF_BITMAP, create_bitmap() );
            break;
        case CF_DIB:
        case CF_DIBV5:
            SetClipboardData( tests[i].format, create_dib( tests[i].format == CF_DIBV5 ));
            break;
        }

        count = CountClipboardFormats();
        ok( count == 1, "%u: count %u\n", i, count );

        r = CloseClipboard();
        ok(r, "%u: gle %d\n", i, GetLastError());

        count = CountClipboardFormats();
        for (j = 0; tests[i].expected[j]; j++)
        {
            r = IsClipboardFormatAvailable( tests[i].expected[j] );
            todo_wine_if (tests[i].todo & (1 << j))
            ok( r, "%u: %04x not available\n", i, tests[i].expected[j] );
        }
        todo_wine_if (tests[i].todo)
        ok( count == j, "%u: count %u instead of %u\n", i, count, j );

        r = OpenClipboard(NULL);
        ok(r, "%u: gle %d\n", i, GetLastError());
        cf = 0;
        for (j = 0; tests[i].expected[j]; j++)
        {
            cf = EnumClipboardFormats( cf );
            todo_wine_if (tests[i].todo & (1 << j))
            ok(cf == tests[i].expected[j], "%u.%u: got %04x instead of %04x\n",
               i, j, cf, tests[i].expected[j] );
            if (cf != tests[i].expected[j]) break;
            data = GetClipboardData( cf );
            todo_wine_if (j && cf == CF_METAFILEPICT)
            ok(data != NULL ||
               broken( tests[i].format == CF_DIBV5 && cf == CF_DIB ), /* >= Vista */
               "%u: couldn't get data, cf %04x err %d\n", i, cf, GetLastError());
            if (cf == CF_LOCALE)
            {
                UINT *ptr = GlobalLock( data );
                ok( GlobalSize( data ) == sizeof(*ptr), "%u: size %lu\n", i, GlobalSize( data ));
                ok( *ptr == GetUserDefaultLCID() ||
                    broken( *ptr == MAKELANGID( LANG_ENGLISH, SUBLANG_DEFAULT )),
                    "%u: CF_LOCALE %08x/%08x\n", i, *ptr, GetUserDefaultLCID() );
                GlobalUnlock( data );
            }
        }
        if (!tests[i].expected[j])
        {
            cf = EnumClipboardFormats( cf );
            ok(cf == 0, "%u: cf %04x\n", i, cf);
        }

        /* now with delayed rendering */

        r = EmptyClipboard();
        ok(r, "%u: gle %d\n", i, GetLastError());

        SetClipboardData( tests[i].format, 0 );

        count = CountClipboardFormats();
        ok( count == 1, "%u: count %u\n", i, count );

        r = CloseClipboard();
        ok(r, "%u: gle %d\n", i, GetLastError());

        count = CountClipboardFormats();
        for (j = 0; tests[i].expected[j]; j++)
        {
            r = IsClipboardFormatAvailable( tests[i].expected[j] );
            todo_wine_if (tests[i].todo & (1 << j))
            ok( r, "%u: %04x not available\n", i, tests[i].expected[j] );
        }
        todo_wine_if (tests[i].todo)
        ok( count == j, "%u: count %u instead of %u\n", i, count, j );

        r = OpenClipboard(NULL);
        ok(r, "%u: gle %d\n", i, GetLastError());
        cf = 0;
        for (j = 0; tests[i].expected[j]; j++)
        {
            cf = EnumClipboardFormats( cf );
            todo_wine_if (tests[i].todo & (1 << j))
            ok(cf == tests[i].expected[j], "%u.%u: got %04x instead of %04x\n",
               i, j, cf, tests[i].expected[j] );
            if (cf != tests[i].expected[j]) break;
            data = GetClipboardData( cf );
            if (cf == CF_LOCALE)
                ok(data != NULL, "%u: CF_LOCALE no data\n", i);
            else
                ok(!data, "%u: format %04x got data %p\n", i, cf, data);
        }
        if (!tests[i].expected[j])
        {
            cf = EnumClipboardFormats( cf );
            ok(cf == 0, "%u: cf %04x\n", i, cf);
        }
        r = CloseClipboard();
        ok(r, "%u: gle %d\n", i, GetLastError());
    }

    r = OpenClipboard(NULL);
    ok(r, "gle %d\n", GetLastError());
    r = EmptyClipboard();
    ok(r, "gle %d\n", GetLastError());
    r = CloseClipboard();
    ok(r, "gle %d\n", GetLastError());
}

static CRITICAL_SECTION clipboard_cs;
static HWND next_wnd;
static UINT wm_drawclipboard;
static UINT wm_clipboardupdate;
static UINT wm_destroyclipboard;
static UINT wm_renderformat;
static UINT nb_formats;
static BOOL cross_thread;

static LRESULT CALLBACK clipboard_wnd_proc(HWND hwnd, UINT msg, WPARAM wp, LPARAM lp)
{
    LRESULT ret;
    DWORD msg_flags = InSendMessageEx( NULL );

    switch(msg) {
    case WM_DRAWCLIPBOARD:
        ok( msg_flags == (cross_thread ? ISMEX_NOTIFY : ISMEX_NOSEND),
            "WM_DRAWCLIPBOARD wrong flags %x\n", msg_flags );
        EnterCriticalSection(&clipboard_cs);
        wm_drawclipboard++;
        LeaveCriticalSection(&clipboard_cs);
        break;
    case WM_CHANGECBCHAIN:
        ok( msg_flags == (cross_thread ? ISMEX_SEND : ISMEX_NOSEND),
            "WM_CHANGECBCHAIN wrong flags %x\n", msg_flags );
        if (next_wnd == (HWND)wp)
            next_wnd = (HWND)lp;
        else if (next_wnd)
            SendMessageA(next_wnd, msg, wp, lp);
        break;
    case WM_DESTROYCLIPBOARD:
        ok( msg_flags == (cross_thread ? ISMEX_SEND : ISMEX_NOSEND),
            "WM_DESTROYCLIPBOARD wrong flags %x\n", msg_flags );
        wm_destroyclipboard++;
        ok( GetClipboardOwner() == hwnd, "WM_DESTROYCLIPBOARD owner %p\n", GetClipboardOwner() );
        nb_formats = CountClipboardFormats();
        break;
    case WM_RENDERFORMAT:
        ok( !wm_renderformat, "multiple WM_RENDERFORMAT %04x / %04lx\n", wm_renderformat, wp );
        wm_renderformat = wp;
        break;
    case WM_CLIPBOARDUPDATE:
        ok( msg_flags == ISMEX_NOSEND, "WM_CLIPBOARDUPDATE wrong flags %x\n", msg_flags );
        EnterCriticalSection(&clipboard_cs);
        wm_clipboardupdate++;
        LeaveCriticalSection(&clipboard_cs);
        break;
    case WM_USER:
        ChangeClipboardChain(hwnd, next_wnd);
        PostQuitMessage(0);
        break;
    case WM_USER+1:
        ret = wm_drawclipboard;
        wm_drawclipboard = 0;
        return ret;
    case WM_USER+2:
        ret = wm_clipboardupdate;
        wm_clipboardupdate = 0;
        return ret;
    case WM_USER+3:
        ret = wm_destroyclipboard;
        wm_destroyclipboard = 0;
        return ret;
    case WM_USER+4:
        ret = wm_renderformat;
        wm_renderformat = 0;
        return ret;
    case WM_USER+5:
        return nb_formats;
    }

    return DefWindowProcA(hwnd, msg, wp, lp);
}

static DWORD WINAPI clipboard_thread(void *param)
{
    HWND ret, win = param;
    BOOL r;
    MSG msg;
    HANDLE handle;
    UINT count, fmt, formats, old_seq = 0, seq;

    cross_thread = (GetWindowThreadProcessId( win, NULL ) != GetCurrentThreadId());
    trace( "%s-threaded test\n", cross_thread ? "multi" : "single" );

    if (pGetClipboardSequenceNumber) old_seq = pGetClipboardSequenceNumber();

    EnterCriticalSection(&clipboard_cs);
    SetLastError(0xdeadbeef);
    next_wnd = SetClipboardViewer(win);
    ok(GetLastError() == 0xdeadbeef, "GetLastError = %d\n", GetLastError());
    LeaveCriticalSection(&clipboard_cs);

    SetLastError( 0xdeadbeef );
    ret = SetClipboardViewer( (HWND)0xdead );
    ok( !ret, "SetClipboardViewer succeeded\n" );
    ok( GetLastError() == ERROR_INVALID_WINDOW_HANDLE, "wrong error %u\n", GetLastError() );
    SetLastError( 0xdeadbeef );
    r = ChangeClipboardChain( win, (HWND)0xdead );
    ok( !r, "ChangeClipboardChain succeeded\n" );
    ok( GetLastError() == ERROR_INVALID_WINDOW_HANDLE, "wrong error %u\n", GetLastError() );
    SetLastError( 0xdeadbeef );
    r = ChangeClipboardChain( (HWND)0xdead, next_wnd );
    ok( !r, "ChangeClipboardChain succeeded\n" );
    ok( GetLastError() == ERROR_INVALID_WINDOW_HANDLE, "wrong error %u\n", GetLastError() );

    if (pAddClipboardFormatListener)
    {
        r = pAddClipboardFormatListener(win);
        ok( r, "AddClipboardFormatListener failed err %d\n", GetLastError());
        SetLastError( 0xdeadbeef );
        r = pAddClipboardFormatListener( win );
        ok( !r, "AddClipboardFormatListener succeeded\n" );
        ok( GetLastError() == ERROR_INVALID_PARAMETER, "wrong error %u\n", GetLastError() );
        SetLastError( 0xdeadbeef );
        r = pAddClipboardFormatListener( (HWND)0xdead );
        ok( !r, "AddClipboardFormatListener succeeded\n" );
        ok( GetLastError() == ERROR_INVALID_WINDOW_HANDLE, "wrong error %u\n", GetLastError() );
        r = pAddClipboardFormatListener( GetDesktopWindow() );
        ok( r, "AddClipboardFormatListener failed err %d\n", GetLastError());
        r = pRemoveClipboardFormatListener( GetDesktopWindow() );
        ok( r, "RemoveClipboardFormatListener failed err %d\n", GetLastError());
    }

    if (pGetClipboardSequenceNumber)
    {
        seq = pGetClipboardSequenceNumber();
        ok( seq == old_seq, "sequence changed\n" );
    }
    if (!cross_thread)
    {
        ok( wm_drawclipboard == 1, "WM_DRAWCLIPBOARD not received\n" );
        ok( !wm_clipboardupdate, "WM_CLIPBOARDUPDATE received\n" );
        ok( !wm_renderformat, "WM_RENDERFORMAT received\n" );
        while (PeekMessageW( &msg, 0, 0, 0, PM_REMOVE )) DispatchMessageW( &msg );
    }
    count = SendMessageA( win, WM_USER + 1, 0, 0 );
    ok( count == 1, "WM_DRAWCLIPBOARD not received\n" );
    count = SendMessageA( win, WM_USER+2, 0, 0 );
    ok( !count, "WM_CLIPBOARDUPDATE received\n" );
    fmt = SendMessageA( win, WM_USER+4, 0, 0 );
    ok( !fmt, "WM_RENDERFORMAT received\n" );

    SetLastError( 0xdeadbeef );
    r = OpenClipboard( (HWND)0xdead );
    ok( !r, "OpenClipboard succeeded\n" );
    ok( GetLastError() == ERROR_INVALID_WINDOW_HANDLE, "wrong error %u\n", GetLastError() );

    r = OpenClipboard(win);
    ok(r, "OpenClipboard failed: %d\n", GetLastError());

    if (pGetClipboardSequenceNumber)
    {
        seq = pGetClipboardSequenceNumber();
        ok( seq == old_seq, "sequence changed\n" );
    }
    if (!cross_thread)
    {
        ok( !wm_drawclipboard, "WM_DRAWCLIPBOARD received\n" );
        ok( !wm_clipboardupdate, "WM_CLIPBOARDUPDATE received\n" );
        ok( !wm_renderformat, "WM_RENDERFORMAT received\n" );
        while (PeekMessageW( &msg, 0, 0, 0, PM_REMOVE )) DispatchMessageW( &msg );
    }
    count = SendMessageA( win, WM_USER+1, 0, 0 );
    ok( !count, "WM_DRAWCLIPBOARD received\n" );
    count = SendMessageA( win, WM_USER+2, 0, 0 );
    ok( !count, "WM_CLIPBOARDUPDATE received\n" );
    fmt = SendMessageA( win, WM_USER+4, 0, 0 );
    ok( !fmt, "WM_RENDERFORMAT received\n" );

    r = EmptyClipboard();
    ok(r, "EmptyClipboard failed: %d\n", GetLastError());

    if (pGetClipboardSequenceNumber)
    {
        seq = pGetClipboardSequenceNumber();
        ok( (int)(seq - old_seq) > 0, "sequence unchanged\n" );
        old_seq = seq;
    }
    if (!cross_thread)
    {
        ok( !wm_drawclipboard, "WM_DRAWCLIPBOARD received\n" );
        ok( !wm_clipboardupdate, "WM_CLIPBOARDUPDATE received\n" );
        ok( !wm_renderformat, "WM_RENDERFORMAT received\n" );
        while (PeekMessageW( &msg, 0, 0, 0, PM_REMOVE )) DispatchMessageW( &msg );
    }
    count = SendMessageA( win, WM_USER+1, 0, 0 );
    ok( !count, "WM_DRAWCLIPBOARD received\n" );
    count = SendMessageA( win, WM_USER+2, 0, 0 );
    ok( !count, "WM_CLIPBOARDUPDATE received\n" );
    count = SendMessageA( win, WM_USER+3, 0, 0 );
    ok( !count, "WM_DESTROYCLIPBOARD received\n" );
    fmt = SendMessageA( win, WM_USER+4, 0, 0 );
    ok( !fmt, "WM_RENDERFORMAT received\n" );

    r = EmptyClipboard();
    ok(r, "EmptyClipboard failed: %d\n", GetLastError());
    /* sequence changes again, even though it was already empty */
    if (pGetClipboardSequenceNumber)
    {
        seq = pGetClipboardSequenceNumber();
        ok( (int)(seq - old_seq) > 0, "sequence unchanged\n" );
        old_seq = seq;
    }
    if (!cross_thread)
    {
        ok( !wm_drawclipboard, "WM_DRAWCLIPBOARD received\n" );
        ok( !wm_clipboardupdate, "WM_CLIPBOARDUPDATE received\n" );
        ok( !wm_renderformat, "WM_RENDERFORMAT received\n" );
        while (PeekMessageW( &msg, 0, 0, 0, PM_REMOVE )) DispatchMessageW( &msg );
    }
    count = SendMessageA( win, WM_USER+1, 0, 0 );
    ok( !count, "WM_DRAWCLIPBOARD received\n" );
    count = SendMessageA( win, WM_USER+2, 0, 0 );
    ok( !count, "WM_CLIPBOARDUPDATE received\n" );
    count = SendMessageA( win, WM_USER+3, 0, 0 );
    ok( count, "WM_DESTROYCLIPBOARD not received\n" );
    fmt = SendMessageA( win, WM_USER+4, 0, 0 );
    ok( !fmt, "WM_RENDERFORMAT received\n" );
    count = SendMessageA( win, WM_USER+5, 0, 0 );
    ok( !count, "wrong format count %u on WM_DESTROYCLIPBOARD\n", count );

    handle = SetClipboardData( CF_TEXT, create_textA() );
    ok(handle != 0, "SetClipboardData failed: %d\n", GetLastError());

    if (pGetClipboardSequenceNumber)
    {
        seq = pGetClipboardSequenceNumber();
        todo_wine ok( (int)(seq - old_seq) > 0, "sequence unchanged\n" );
        old_seq = seq;
    }
    if (!cross_thread)
    {
        ok( !wm_drawclipboard, "WM_DRAWCLIPBOARD received\n" );
        ok( !wm_clipboardupdate, "WM_CLIPBOARDUPDATE received\n" );
        ok( !wm_renderformat, "WM_RENDERFORMAT received\n" );
        while (PeekMessageW( &msg, 0, 0, 0, PM_REMOVE )) DispatchMessageW( &msg );
    }
    count = SendMessageA( win, WM_USER+1, 0, 0 );
    ok( !count, "WM_DRAWCLIPBOARD received\n" );
    count = SendMessageA( win, WM_USER+2, 0, 0 );
    ok( !count, "WM_CLIPBOARDUPDATE received\n" );
    fmt = SendMessageA( win, WM_USER+4, 0, 0 );
    ok( !fmt, "WM_RENDERFORMAT received\n" );

    SetClipboardData( CF_UNICODETEXT, 0 );

    if (pGetClipboardSequenceNumber)
    {
        seq = pGetClipboardSequenceNumber();
        todo_wine ok( (int)(seq - old_seq) > 0, "sequence unchanged\n" );
        old_seq = seq;
    }
    if (!cross_thread)
    {
        ok( !wm_drawclipboard, "WM_DRAWCLIPBOARD received\n" );
        ok( !wm_clipboardupdate, "WM_CLIPBOARDUPDATE received\n" );
        ok( !wm_renderformat, "WM_RENDERFORMAT received\n" );
        while (PeekMessageW( &msg, 0, 0, 0, PM_REMOVE )) DispatchMessageW( &msg );
    }
    count = SendMessageA( win, WM_USER+1, 0, 0 );
    ok( !count, "WM_DRAWCLIPBOARD received\n" );
    count = SendMessageA( win, WM_USER+2, 0, 0 );
    ok( !count, "WM_CLIPBOARDUPDATE received\n" );
    fmt = SendMessageA( win, WM_USER+4, 0, 0 );
    ok( !fmt, "WM_RENDERFORMAT received\n" );

    SetClipboardData( CF_UNICODETEXT, 0 );  /* same data again */

    if (pGetClipboardSequenceNumber)
    {
        seq = pGetClipboardSequenceNumber();
        todo_wine ok( (int)(seq - old_seq) > 0, "sequence unchanged\n" );
        old_seq = seq;
    }
    if (!cross_thread)
    {
        ok( !wm_drawclipboard, "WM_DRAWCLIPBOARD received\n" );
        ok( !wm_clipboardupdate, "WM_CLIPBOARDUPDATE received\n" );
        ok( !wm_renderformat, "WM_RENDERFORMAT received\n" );
        while (PeekMessageW( &msg, 0, 0, 0, PM_REMOVE )) DispatchMessageW( &msg );
    }
    count = SendMessageA( win, WM_USER+1, 0, 0 );
    ok( !count, "WM_DRAWCLIPBOARD received\n" );
    count = SendMessageA( win, WM_USER+2, 0, 0 );
    ok( !count, "WM_CLIPBOARDUPDATE received\n" );
    fmt = SendMessageA( win, WM_USER+4, 0, 0 );
    ok( !fmt, "WM_RENDERFORMAT received\n" );

    ok( IsClipboardFormatAvailable( CF_TEXT ), "CF_TEXT available\n" );
    ok( IsClipboardFormatAvailable( CF_UNICODETEXT ), "CF_UNICODETEXT available\n" );
    ok( !IsClipboardFormatAvailable( CF_OEMTEXT ), "CF_OEMTEXT available\n" );

    EnterCriticalSection(&clipboard_cs);
    r = CloseClipboard();
    ok(r, "CloseClipboard failed: %d\n", GetLastError());
    LeaveCriticalSection(&clipboard_cs);

    if (pGetClipboardSequenceNumber)
    {
        seq = pGetClipboardSequenceNumber();
        ok( (int)(seq - old_seq) > 0, "sequence unchanged\n" );
        old_seq = seq;
    }
    if (!cross_thread)
    {
        ok( wm_drawclipboard == 1, "WM_DRAWCLIPBOARD not received\n" );
        ok( !wm_clipboardupdate, "WM_CLIPBOARDUPDATE received\n" );
        ok( !wm_renderformat, "WM_RENDERFORMAT received\n" );
        while (PeekMessageW( &msg, 0, 0, 0, PM_REMOVE )) DispatchMessageW( &msg );
    }
    count = SendMessageA( win, WM_USER+1, 0, 0 );
    ok( count == 1, "WM_DRAWCLIPBOARD not received\n" );
    count = SendMessageA( win, WM_USER+2, 0, 0 );
    ok( count == 1 || broken(!pAddClipboardFormatListener), "WM_CLIPBOARDUPDATE not received\n" );
    fmt = SendMessageA( win, WM_USER+4, 0, 0 );
    ok( !fmt, "WM_RENDERFORMAT received %04x\n", fmt );

    r = OpenClipboard(win);
    ok(r, "OpenClipboard failed: %d\n", GetLastError());

    if (pGetClipboardSequenceNumber)
    {
        seq = pGetClipboardSequenceNumber();
        ok( seq == old_seq, "sequence changed\n" );
    }
    if (!cross_thread)
    {
        ok( !wm_drawclipboard, "WM_DRAWCLIPBOARD received\n" );
        ok( !wm_clipboardupdate, "WM_CLIPBOARDUPDATE received\n" );
        ok( !wm_renderformat, "WM_RENDERFORMAT received\n" );
    }
    count = SendMessageA( win, WM_USER+1, 0, 0 );
    ok( !count, "WM_DRAWCLIPBOARD received\n" );
    count = SendMessageA( win, WM_USER+2, 0, 0 );
    ok( !count, "WM_CLIPBOARDUPDATE received\n" );
    fmt = SendMessageA( win, WM_USER+4, 0, 0 );
    ok( !fmt, "WM_RENDERFORMAT received\n" );

    ok( IsClipboardFormatAvailable( CF_TEXT ), "CF_TEXT available\n" );
    ok( IsClipboardFormatAvailable( CF_UNICODETEXT ), "CF_UNICODETEXT available\n" );
    ok( IsClipboardFormatAvailable( CF_OEMTEXT ), "CF_OEMTEXT available\n" );

    ok( GetClipboardOwner() == win, "wrong owner %p\n", GetClipboardOwner());
    handle = GetClipboardData( CF_UNICODETEXT );
    ok( !handle, "got data for CF_UNICODETEXT\n" );
    fmt = SendMessageA( win, WM_USER+4, 0, 0 );
    ok( fmt == CF_UNICODETEXT, "WM_RENDERFORMAT received %04x\n", fmt );

    handle = GetClipboardData( CF_OEMTEXT );
    ok( !handle, "got data for CF_OEMTEXT\n" );
    fmt = SendMessageA( win, WM_USER+4, 0, 0 );
    ok( fmt == CF_UNICODETEXT, "WM_RENDERFORMAT received %04x\n", fmt );

    SetClipboardData( CF_WAVE, 0 );
    if (pGetClipboardSequenceNumber)
    {
        seq = pGetClipboardSequenceNumber();
        todo_wine ok( (int)(seq - old_seq) > 0, "sequence unchanged\n" );
        old_seq = seq;
    }
    if (!cross_thread)
    {
        ok( !wm_drawclipboard, "WM_DRAWCLIPBOARD received\n" );
        ok( !wm_clipboardupdate, "WM_CLIPBOARDUPDATE received\n" );
        ok( !wm_renderformat, "WM_RENDERFORMAT received\n" );
        while (PeekMessageW( &msg, 0, 0, 0, PM_REMOVE )) DispatchMessageW( &msg );
    }
    count = SendMessageA( win, WM_USER+1, 0, 0 );
    ok( !count, "WM_DRAWCLIPBOARD received\n" );
    count = SendMessageA( win, WM_USER+2, 0, 0 );
    ok( !count, "WM_CLIPBOARDUPDATE received\n" );
    fmt = SendMessageA( win, WM_USER+4, 0, 0 );
    ok( !fmt, "WM_RENDERFORMAT received %04x\n", fmt );

    r = CloseClipboard();
    ok(r, "CloseClipboard failed: %d\n", GetLastError());
    if (pGetClipboardSequenceNumber)
    {
        /* no synthesized format, so CloseClipboard doesn't change the sequence */
        seq = pGetClipboardSequenceNumber();
        todo_wine ok( seq == old_seq, "sequence changed\n" );
        old_seq = seq;
    }
    if (!cross_thread)
    {
        ok( wm_drawclipboard == 1, "WM_DRAWCLIPBOARD not received\n" );
        ok( !wm_clipboardupdate, "WM_CLIPBOARDUPDATE received\n" );
        ok( !wm_renderformat, "WM_RENDERFORMAT received\n" );
        while (PeekMessageW( &msg, 0, 0, 0, PM_REMOVE )) DispatchMessageW( &msg );
    }
    count = SendMessageA( win, WM_USER+1, 0, 0 );
    ok( count == 1, "WM_DRAWCLIPBOARD not received\n" );
    count = SendMessageA( win, WM_USER+2, 0, 0 );
    ok( count == 1 || broken(!pAddClipboardFormatListener), "WM_CLIPBOARDUPDATE not received\n" );
    fmt = SendMessageA( win, WM_USER+4, 0, 0 );
    ok( !fmt, "WM_RENDERFORMAT received %04x\n", fmt );

    r = OpenClipboard(win);
    ok(r, "OpenClipboard failed: %d\n", GetLastError());
    r = CloseClipboard();
    ok(r, "CloseClipboard failed: %d\n", GetLastError());
    /* nothing changed */
    if (pGetClipboardSequenceNumber)
    {
        seq = pGetClipboardSequenceNumber();
        ok( seq == old_seq, "sequence changed\n" );
    }
    if (!cross_thread)
    {
        ok( !wm_drawclipboard, "WM_DRAWCLIPBOARD received\n" );
        ok( !wm_clipboardupdate, "WM_CLIPBOARDUPDATE received\n" );
        ok( !wm_renderformat, "WM_RENDERFORMAT received\n" );
        while (PeekMessageW( &msg, 0, 0, 0, PM_REMOVE )) DispatchMessageW( &msg );
    }
    count = SendMessageA( win, WM_USER+1, 0, 0 );
    ok( !count, "WM_DRAWCLIPBOARD received\n" );
    count = SendMessageA( win, WM_USER+2, 0, 0 );
    ok( !count, "WM_CLIPBOARDUPDATE received\n" );
    count = SendMessageA( win, WM_USER+3, 0, 0 );
    ok( !count, "WM_DESTROYCLIPBOARD received\n" );
    fmt = SendMessageA( win, WM_USER+4, 0, 0 );
    ok( !fmt, "WM_RENDERFORMAT received %04x\n", fmt );

    formats = CountClipboardFormats();
    r = OpenClipboard(0);
    ok(r, "OpenClipboard failed: %d\n", GetLastError());
    r = EmptyClipboard();
    ok(r, "EmptyClipboard failed: %d\n", GetLastError());
    r = CloseClipboard();
    ok(r, "CloseClipboard failed: %d\n", GetLastError());

    if (!cross_thread)
    {
        ok( wm_drawclipboard == 1, "WM_DRAWCLIPBOARD not received\n" );
        ok( !wm_clipboardupdate, "WM_CLIPBOARDUPDATE received\n" );
        ok( !wm_renderformat, "WM_RENDERFORMAT received\n" );
        while (PeekMessageW( &msg, 0, 0, 0, PM_REMOVE )) DispatchMessageW( &msg );
    }
    count = SendMessageA( win, WM_USER+1, 0, 0 );
    ok( count == 1, "WM_DRAWCLIPBOARD not received\n" );
    count = SendMessageA( win, WM_USER+2, 0, 0 );
    ok( count == 1 || broken(!pAddClipboardFormatListener), "WM_CLIPBOARDUPDATE not received\n" );
    count = SendMessageA( win, WM_USER+3, 0, 0 );
    ok( count == 1, "WM_DESTROYCLIPBOARD not received\n" );
    fmt = SendMessageA( win, WM_USER+4, 0, 0 );
    ok( !fmt, "WM_RENDERFORMAT received %04x\n", fmt );
    count = SendMessageA( win, WM_USER+5, 0, 0 );
    ok( count == formats, "wrong format count %u on WM_DESTROYCLIPBOARD\n", count );

    r = OpenClipboard(win);
    ok(r, "OpenClipboard failed: %d\n", GetLastError());
    SetClipboardData( CF_WAVE, GlobalAlloc( GMEM_FIXED, 1 ));
    if (pGetClipboardSequenceNumber)
    {
        seq = pGetClipboardSequenceNumber();
        ok( (int)(seq - old_seq) > 0, "sequence unchanged\n" );
        old_seq = seq;
    }
    if (!cross_thread)
    {
        ok( !wm_drawclipboard, "WM_DRAWCLIPBOARD received\n" );
        ok( !wm_clipboardupdate, "WM_CLIPBOARDUPDATE received\n" );
        ok( !wm_renderformat, "WM_RENDERFORMAT received\n" );
        while (PeekMessageW( &msg, 0, 0, 0, PM_REMOVE )) DispatchMessageW( &msg );
    }
    count = SendMessageA( win, WM_USER+1, 0, 0 );
    ok( !count, "WM_DRAWCLIPBOARD received\n" );
    count = SendMessageA( win, WM_USER+2, 0, 0 );
    ok( !count, "WM_CLIPBOARDUPDATE received\n" );
    count = SendMessageA( win, WM_USER+3, 0, 0 );
    ok( !count, "WM_DESTROYCLIPBOARD received\n" );
    fmt = SendMessageA( win, WM_USER+4, 0, 0 );
    ok( !fmt, "WM_RENDERFORMAT received %04x\n", fmt );

    EnterCriticalSection(&clipboard_cs);
    r = CloseClipboard();
    ok(r, "CloseClipboard failed: %d\n", GetLastError());
    LeaveCriticalSection(&clipboard_cs);

    if (pGetClipboardSequenceNumber)
    {
        seq = pGetClipboardSequenceNumber();
        todo_wine ok( seq == old_seq, "sequence changed\n" );
        old_seq = seq;
    }
    if (!cross_thread)
    {
        ok( wm_drawclipboard == 1, "WM_DRAWCLIPBOARD not received\n" );
        ok( !wm_clipboardupdate, "WM_CLIPBOARDUPDATE received\n" );
        ok( !wm_renderformat, "WM_RENDERFORMAT received\n" );
        while (PeekMessageW( &msg, 0, 0, 0, PM_REMOVE )) DispatchMessageW( &msg );
    }
    count = SendMessageA( win, WM_USER+1, 0, 0 );
    ok( count == 1, "WM_DRAWCLIPBOARD not received\n" );
    count = SendMessageA( win, WM_USER+2, 0, 0 );
    ok( count == 1 || broken(!pAddClipboardFormatListener), "WM_CLIPBOARDUPDATE not received\n" );
    fmt = SendMessageA( win, WM_USER+4, 0, 0 );
    ok( !fmt, "WM_RENDERFORMAT received\n" );

    run_process( "grab_clipboard 0" );

    if (pGetClipboardSequenceNumber)
    {
        seq = pGetClipboardSequenceNumber();
        ok( (int)(seq - old_seq) > 0, "sequence unchanged\n" );
        old_seq = seq;
    }
    if (!cross_thread)
    {
        ok( !wm_drawclipboard, "WM_DRAWCLIPBOARD received\n" );
        ok( !wm_clipboardupdate, "WM_CLIPBOARDUPDATE received\n" );
        ok( !wm_renderformat, "WM_RENDERFORMAT received\n" );
        /* in this case we get a cross-thread WM_DRAWCLIPBOARD */
        cross_thread = TRUE;
        while (PeekMessageW( &msg, 0, 0, 0, PM_REMOVE )) DispatchMessageW( &msg );
        cross_thread = FALSE;
    }
    count = SendMessageA( win, WM_USER+1, 0, 0 );
    ok( count == 1, "WM_DRAWCLIPBOARD not received\n" );
    count = SendMessageA( win, WM_USER+2, 0, 0 );
    ok( count == 1 || broken(!pAddClipboardFormatListener), "WM_CLIPBOARDUPDATE not received\n" );
    fmt = SendMessageA( win, WM_USER+4, 0, 0 );
    ok( !fmt, "WM_RENDERFORMAT received\n" );

    r = OpenClipboard(0);
    ok(r, "OpenClipboard failed: %d\n", GetLastError());
    SetClipboardData( CF_WAVE, GlobalAlloc( GMEM_FIXED, 1 ));
    if (pGetClipboardSequenceNumber)
    {
        seq = pGetClipboardSequenceNumber();
        todo_wine ok( (int)(seq - old_seq) > 0, "sequence unchanged\n" );
        old_seq = seq;
    }
    if (!cross_thread)
    {
        ok( !wm_drawclipboard, "WM_DRAWCLIPBOARD received\n" );
        ok( !wm_clipboardupdate, "WM_CLIPBOARDUPDATE received\n" );
        ok( !wm_renderformat, "WM_RENDERFORMAT received\n" );
        while (PeekMessageW( &msg, 0, 0, 0, PM_REMOVE )) DispatchMessageW( &msg );
    }
    count = SendMessageA( win, WM_USER+1, 0, 0 );
    ok( !count, "WM_DRAWCLIPBOARD received\n" );
    count = SendMessageA( win, WM_USER+2, 0, 0 );
    ok( !count, "WM_CLIPBOARDUPDATE received\n" );
    fmt = SendMessageA( win, WM_USER+4, 0, 0 );
    ok( !fmt, "WM_RENDERFORMAT received\n" );

    EnterCriticalSection(&clipboard_cs);
    r = CloseClipboard();
    ok(r, "CloseClipboard failed: %d\n", GetLastError());
    LeaveCriticalSection(&clipboard_cs);

    if (pGetClipboardSequenceNumber)
    {
        seq = pGetClipboardSequenceNumber();
        todo_wine ok( seq == old_seq, "sequence changed\n" );
        old_seq = seq;
    }
    if (!cross_thread)
    {
        ok( wm_drawclipboard == 1, "WM_DRAWCLIPBOARD received\n" );
        ok( !wm_clipboardupdate, "WM_CLIPBOARDUPDATE received\n" );
        ok( !wm_renderformat, "WM_RENDERFORMAT received\n" );
        while (PeekMessageW( &msg, 0, 0, 0, PM_REMOVE )) DispatchMessageW( &msg );
    }
    count = SendMessageA( win, WM_USER+1, 0, 0 );
    ok( count == 1, "WM_DRAWCLIPBOARD not received\n" );
    count = SendMessageA( win, WM_USER+2, 0, 0 );
    ok( count == 1 || broken(!pAddClipboardFormatListener), "WM_CLIPBOARDUPDATE not received\n" );
    fmt = SendMessageA( win, WM_USER+4, 0, 0 );
    ok( !fmt, "WM_RENDERFORMAT received\n" );

    run_process( "grab_clipboard 1" );

    if (pGetClipboardSequenceNumber)
    {
        seq = pGetClipboardSequenceNumber();
        ok( (int)(seq - old_seq) > 0, "sequence unchanged\n" );
        old_seq = seq;
    }
    if (!cross_thread)
    {
        ok( !wm_drawclipboard, "WM_DRAWCLIPBOARD received\n" );
        ok( !wm_clipboardupdate, "WM_CLIPBOARDUPDATE received\n" );
        ok( !wm_renderformat, "WM_RENDERFORMAT received\n" );
        /* in this case we get a cross-thread WM_DRAWCLIPBOARD */
        cross_thread = TRUE;
        while (PeekMessageW( &msg, 0, 0, 0, PM_REMOVE )) DispatchMessageW( &msg );
        cross_thread = FALSE;
    }
    count = SendMessageA( win, WM_USER+1, 0, 0 );
    ok( count == 1, "WM_DRAWCLIPBOARD not received\n" );
    count = SendMessageA( win, WM_USER+2, 0, 0 );
    ok( count == 1 || broken(!pAddClipboardFormatListener), "WM_CLIPBOARDUPDATE not received\n" );
    fmt = SendMessageA( win, WM_USER+4, 0, 0 );
    ok( !fmt, "WM_RENDERFORMAT received\n" );

    r = OpenClipboard(0);
    ok(r, "OpenClipboard failed: %d\n", GetLastError());
    SetClipboardData( CF_WAVE, GlobalAlloc( GMEM_FIXED, 1 ));
    if (pGetClipboardSequenceNumber)
    {
        seq = pGetClipboardSequenceNumber();
        todo_wine ok( (int)(seq - old_seq) > 0, "sequence unchanged\n" );
        old_seq = seq;
    }
    if (!cross_thread)
    {
        ok( !wm_drawclipboard, "WM_DRAWCLIPBOARD received\n" );
        ok( !wm_clipboardupdate, "WM_CLIPBOARDUPDATE received\n" );
        ok( !wm_renderformat, "WM_RENDERFORMAT received\n" );
        while (PeekMessageW( &msg, 0, 0, 0, PM_REMOVE )) DispatchMessageW( &msg );
    }
    count = SendMessageA( win, WM_USER+1, 0, 0 );
    ok( !count, "WM_DRAWCLIPBOARD received\n" );
    count = SendMessageA( win, WM_USER+2, 0, 0 );
    ok( !count, "WM_CLIPBOARDUPDATE received\n" );
    fmt = SendMessageA( win, WM_USER+4, 0, 0 );
    ok( !fmt, "WM_RENDERFORMAT received\n" );

    EnterCriticalSection(&clipboard_cs);
    r = CloseClipboard();
    ok(r, "CloseClipboard failed: %d\n", GetLastError());
    LeaveCriticalSection(&clipboard_cs);

    if (pGetClipboardSequenceNumber)
    {
        seq = pGetClipboardSequenceNumber();
        todo_wine ok( seq == old_seq, "sequence changed\n" );
        old_seq = seq;
    }
    if (!cross_thread)
    {
        ok( wm_drawclipboard == 1, "WM_DRAWCLIPBOARD not received\n" );
        ok( !wm_clipboardupdate, "WM_CLIPBOARDUPDATE received\n" );
        ok( !wm_renderformat, "WM_RENDERFORMAT received\n" );
        while (PeekMessageW( &msg, 0, 0, 0, PM_REMOVE )) DispatchMessageW( &msg );
    }
    count = SendMessageA( win, WM_USER+1, 0, 0 );
    ok( count == 1, "WM_DRAWCLIPBOARD not received\n" );
    count = SendMessageA( win, WM_USER+2, 0, 0 );
    ok( count == 1 || broken(!pAddClipboardFormatListener), "WM_CLIPBOARDUPDATE not received\n" );
    fmt = SendMessageA( win, WM_USER+4, 0, 0 );
    ok( !fmt, "WM_RENDERFORMAT received\n" );

    r = PostMessageA(win, WM_USER, 0, 0);
    ok(r, "PostMessage failed: %d\n", GetLastError());

    if (pRemoveClipboardFormatListener)
    {
        r = pRemoveClipboardFormatListener(win);
        ok( r, "RemoveClipboardFormatListener failed err %d\n", GetLastError());
        SetLastError( 0xdeadbeef );
        r = pRemoveClipboardFormatListener(win);
        ok( !r, "RemoveClipboardFormatListener succeeded\n" );
        ok( GetLastError() == ERROR_INVALID_PARAMETER, "wrong error %u\n", GetLastError() );
        SetLastError( 0xdeadbeef );
        r = pRemoveClipboardFormatListener( (HWND)0xdead );
        ok( !r, "RemoveClipboardFormatListener succeeded\n" );
        ok( GetLastError() == ERROR_INVALID_WINDOW_HANDLE, "wrong error %u\n", GetLastError() );
    }
    return 0;
}

static void test_messages(void)
{
    WNDCLASSA cls;
    HWND win;
    MSG msg;
    HANDLE thread;
    DWORD tid;

    InitializeCriticalSection(&clipboard_cs);

    memset(&cls, 0, sizeof(cls));
    cls.lpfnWndProc = clipboard_wnd_proc;
    cls.hInstance = GetModuleHandleA(NULL);
    cls.lpszClassName = "clipboard_test";
    RegisterClassA(&cls);

    win = CreateWindowA("clipboard_test", NULL, 0, 0, 0, 0, 0, NULL, 0, NULL, 0);
    ok(win != NULL, "CreateWindow failed: %d\n", GetLastError());

    thread = CreateThread(NULL, 0, clipboard_thread, (void*)win, 0, &tid);
    ok(thread != NULL, "CreateThread failed: %d\n", GetLastError());

    while(GetMessageA(&msg, NULL, 0, 0))
    {
        ok( msg.message != WM_DRAWCLIPBOARD, "WM_DRAWCLIPBOARD was posted\n" );
        TranslateMessage(&msg);
        DispatchMessageA(&msg);
    }

    ok(WaitForSingleObject(thread, INFINITE) == WAIT_OBJECT_0, "WaitForSingleObject failed\n");
    CloseHandle(thread);

    DestroyWindow( win );

    /* same tests again but inside a single thread */

    win = CreateWindowA( "clipboard_test", NULL, 0, 0, 0, 0, 0, NULL, 0, NULL, 0 );
    ok( win != NULL, "CreateWindow failed: %d\n", GetLastError() );

    clipboard_thread( win );
    DestroyWindow( win );

    UnregisterClassA("clipboard_test", GetModuleHandleA(NULL));
    DeleteCriticalSection(&clipboard_cs);
}

static BOOL is_moveable( HANDLE handle )
{
    void *ptr = GlobalLock( handle );
    if (ptr) GlobalUnlock( handle );
    return ptr && ptr != handle;
}

static BOOL is_fixed( HANDLE handle )
{
    void *ptr = GlobalLock( handle );
    if (ptr) GlobalUnlock( handle );
    return ptr && ptr == handle;
}

static BOOL is_freed( HANDLE handle )
{
    void *ptr = GlobalLock( handle );
    if (ptr) GlobalUnlock( handle );
    return !ptr;
}

static UINT format_id;
static HBITMAP bitmap, bitmap2;
static HPALETTE palette;
static HPEN pen;
static const LOGPALETTE logpalette = { 0x300, 1 };

static void test_handles( HWND hwnd )
{
    HGLOBAL h, htext, htext2;
    BOOL r;
    HANDLE data;
    DWORD process;
    BOOL is_owner = (GetWindowThreadProcessId( hwnd, &process ) && process == GetCurrentProcessId());

    trace( "hwnd %p\n", hwnd );
    htext = create_textA();
    htext2 = create_textA();
    bitmap = CreateBitmap( 10, 10, 1, 1, NULL );
    bitmap2 = CreateBitmap( 10, 10, 1, 1, NULL );
    palette = CreatePalette( &logpalette );
    pen = CreatePen( PS_SOLID, 1, 0 );

    r = OpenClipboard( hwnd );
    ok( r, "gle %d\n", GetLastError() );
    r = EmptyClipboard();
    ok( r, "gle %d\n", GetLastError() );

    h = SetClipboardData( CF_TEXT, htext );
    ok( h == htext, "got %p\n", h );
    ok( is_moveable( h ), "expected moveable mem %p\n", h );
    h = SetClipboardData( format_id, htext2 );
    ok( h == htext2, "got %p\n", h );
    ok( is_moveable( h ), "expected moveable mem %p\n", h );
    h = SetClipboardData( CF_BITMAP, bitmap );
    ok( h == bitmap, "got %p\n", h );
    ok( GetObjectType( h ) == OBJ_BITMAP, "expected bitmap %p\n", h );
    h = SetClipboardData( CF_PALETTE, palette );
    ok( h == palette, "got %p\n", h );
    ok( GetObjectType( h ) == OBJ_PAL, "expected palette %p\n", h );
    /* setting custom GDI formats crashes on 64-bit Windows */
    if (!is_win64)
    {
        h = SetClipboardData( CF_GDIOBJFIRST + 1, bitmap2 );
        ok( h == bitmap2, "got %p\n", h );
        ok( GetObjectType( h ) == OBJ_BITMAP, "expected bitmap %p\n", h );
        h = SetClipboardData( CF_GDIOBJFIRST + 2, pen );
        ok( h == pen, "got %p\n", h );
        ok( GetObjectType( h ) == OBJ_PEN, "expected pen %p\n", h );
    }

    data = GetClipboardData( CF_TEXT );
    ok( data == htext, "wrong data %p\n", data );
    ok( is_moveable( data ), "expected moveable mem %p\n", data );

    data = GetClipboardData( format_id );
    ok( data == htext2, "wrong data %p, cf %08x\n", data, format_id );
    ok( is_moveable( data ), "expected moveable mem %p\n", data );

    r = CloseClipboard();
    ok( r, "gle %d\n", GetLastError() );

    /* data handles are still valid */
    ok( is_moveable( htext ), "expected moveable mem %p\n", htext );
    ok( is_moveable( htext2 ), "expected moveable mem %p\n", htext );
    ok( GetObjectType( bitmap ) == OBJ_BITMAP, "expected bitmap %p\n", bitmap );
    ok( GetObjectType( bitmap2 ) == OBJ_BITMAP, "expected bitmap %p\n", bitmap2 );
    ok( GetObjectType( palette ) == OBJ_PAL, "expected palette %p\n", palette );
    ok( GetObjectType( pen ) == OBJ_PEN, "expected pen %p\n", pen );

    r = OpenClipboard( hwnd );
    ok( r, "gle %d\n", GetLastError() );

    /* and now they are freed, unless we are the owner */
    if (!is_owner)
    {
        todo_wine ok( is_freed( htext ), "expected freed mem %p\n", htext );
        todo_wine ok( is_freed( htext2 ), "expected freed mem %p\n", htext );

        data = GetClipboardData( CF_TEXT );
        todo_wine ok( is_fixed( data ), "expected fixed mem %p\n", data );

        data = GetClipboardData( format_id );
        todo_wine ok( is_fixed( data ), "expected fixed mem %p\n", data );
    }
    else
    {
        ok( is_moveable( htext ), "expected moveable mem %p\n", htext );
        ok( is_moveable( htext2 ), "expected moveable mem %p\n", htext );

        data = GetClipboardData( CF_TEXT );
        ok( data == htext, "wrong data %p\n", data );

        data = GetClipboardData( format_id );
        ok( data == htext2, "wrong data %p, cf %08x\n", data, format_id );
    }

    data = GetClipboardData( CF_OEMTEXT );
    ok( is_fixed( data ), "expected fixed mem %p\n", data );
    data = GetClipboardData( CF_UNICODETEXT );
    ok( is_fixed( data ), "expected fixed mem %p\n", data );
    data = GetClipboardData( CF_BITMAP );
    ok( data == bitmap, "expected bitmap %p\n", data );
    data = GetClipboardData( CF_PALETTE );
    ok( data == palette, "expected palette %p\n", data );
    if (!is_win64)
    {
        data = GetClipboardData( CF_GDIOBJFIRST + 1 );
        ok( data == bitmap2, "expected bitmap2 %p\n", data );
        data = GetClipboardData( CF_GDIOBJFIRST + 2 );
        ok( data == pen, "expected pen %p\n", data );
    }
    data = GetClipboardData( CF_DIB );
    ok( is_fixed( data ), "expected fixed mem %p\n", data );
    data = GetClipboardData( CF_DIBV5 );
    todo_wine ok( is_fixed( data ), "expected fixed mem %p\n", data );

    ok( GetObjectType( bitmap ) == OBJ_BITMAP, "expected bitmap %p\n", bitmap );
    ok( GetObjectType( bitmap2 ) == OBJ_BITMAP, "expected bitmap %p\n", bitmap2 );
    ok( GetObjectType( palette ) == OBJ_PAL, "expected palette %p\n", palette );
    ok( GetObjectType( pen ) == OBJ_PEN, "expected pen %p\n", pen );

    r = EmptyClipboard();
    ok( r, "gle %d\n", GetLastError() );

    /* w2003, w2008 don't seem to free the data here */
    ok( is_freed( htext ) || broken( !is_freed( htext )), "expected freed mem %p\n", htext );
    ok( is_freed( htext2 ) || broken( !is_freed( htext2 )), "expected freed mem %p\n", htext );
    ok( !GetObjectType( bitmap ), "expected freed handle %p\n", bitmap );
    ok( !GetObjectType( palette ), "expected freed handle %p\n", palette );
    ok( GetObjectType( bitmap2 ) == OBJ_BITMAP, "expected bitmap2 %p\n", bitmap2 );
    ok( GetObjectType( pen ) == OBJ_PEN, "expected pen %p\n", pen );

    r = CloseClipboard();
    ok( r, "gle %d\n", GetLastError() );
}

static DWORD WINAPI test_handles_thread( void *arg )
{
    trace( "running from different thread\n" );
    test_handles( (HWND)arg );
    return 0;
}

static DWORD WINAPI test_handles_thread2( void *arg )
{
    BOOL r;
    HANDLE h;
    char *ptr;

    r = OpenClipboard( 0 );
    ok( r, "gle %d\n", GetLastError() );
    h = GetClipboardData( CF_TEXT );
    ok( is_moveable( h ), "expected moveable mem %p\n", h );
    ptr = GlobalLock( h );
    if (ptr) ok( !strcmp( "test", ptr ), "wrong data '%.5s'\n", ptr );
    GlobalUnlock( h );
    h = GetClipboardData( format_id );
    ok( is_moveable( h ), "expected moveable mem %p\n", h );
    ptr = GlobalLock( h );
    if (ptr) ok( !strcmp( "test", ptr ), "wrong data '%.5s'\n", ptr );
    GlobalUnlock( h );
    h = GetClipboardData( CF_BITMAP );
    ok( GetObjectType( h ) == OBJ_BITMAP, "expected bitmap %p\n", h );
    ok( h == bitmap, "different bitmap %p / %p\n", h, bitmap );
    trace( "bitmap %p\n", h );
    h = GetClipboardData( CF_PALETTE );
    ok( GetObjectType( h ) == OBJ_PAL, "expected palette %p\n", h );
    ok( h == palette, "different palette %p / %p\n", h, palette );
    trace( "palette %p\n", h );
    if (!is_win64)
    {
        h = GetClipboardData( CF_GDIOBJFIRST + 1 );
        ok( GetObjectType( h ) == OBJ_BITMAP, "expected bitmap %p\n", h );
        ok( h == bitmap2, "different bitmap %p / %p\n", h, bitmap2 );
        trace( "bitmap2 %p\n", h );
        h = GetClipboardData( CF_GDIOBJFIRST + 2 );
        ok( GetObjectType( h ) == OBJ_PEN, "expected pen %p\n", h );
        ok( h == pen, "different pen %p / %p\n", h, pen );
        trace( "pen %p\n", h );
    }
    h = GetClipboardData( CF_DIB );
    ok( is_fixed( h ), "expected fixed mem %p\n", h );
    h = GetClipboardData( CF_DIBV5 );
    todo_wine ok( is_fixed( h ), "expected fixed mem %p\n", h );
    r = CloseClipboard();
    ok( r, "gle %d\n", GetLastError() );
    return 0;
}

static void test_handles_process( const char *str )
{
    BOOL r;
    HANDLE h;
    char *ptr;

    format_id = RegisterClipboardFormatA( "my_cool_clipboard_format" );
    r = OpenClipboard( 0 );
    ok( r, "gle %d\n", GetLastError() );
    h = GetClipboardData( CF_TEXT );
    todo_wine_if( !h ) ok( is_fixed( h ), "expected fixed mem %p\n", h );
    ptr = GlobalLock( h );
    if (ptr) todo_wine ok( !strcmp( str, ptr ), "wrong data '%.5s'\n", ptr );
    GlobalUnlock( h );
    h = GetClipboardData( format_id );
    todo_wine ok( is_fixed( h ), "expected fixed mem %p\n", h );
    ptr = GlobalLock( h );
    if (ptr) ok( !strcmp( str, ptr ), "wrong data '%.5s'\n", ptr );
    GlobalUnlock( h );
    h = GetClipboardData( CF_BITMAP );
    todo_wine ok( GetObjectType( h ) == OBJ_BITMAP, "expected bitmap %p\n", h );
    trace( "bitmap %p\n", h );
    h = GetClipboardData( CF_PALETTE );
    todo_wine ok( GetObjectType( h ) == OBJ_PAL, "expected palette %p\n", h );
    trace( "palette %p\n", h );
    h = GetClipboardData( CF_GDIOBJFIRST + 1 );
    ok( !GetObjectType( h ), "expected invalid %p\n", h );
    trace( "bitmap2 %p\n", h );
    h = GetClipboardData( CF_GDIOBJFIRST + 2 );
    ok( !GetObjectType( h ), "expected invalid %p\n", h );
    trace( "pen %p\n", h );
    h = GetClipboardData( CF_DIB );
    todo_wine ok( is_fixed( h ), "expected fixed mem %p\n", h );
    h = GetClipboardData( CF_DIBV5 );
    todo_wine ok( is_fixed( h ), "expected fixed mem %p\n", h );
    r = CloseClipboard();
    ok( r, "gle %d\n", GetLastError() );
}

static void test_data_handles(void)
{
    BOOL r;
    HANDLE h;
    HWND hwnd = CreateWindowA( "static", NULL, WS_POPUP, 0, 0, 10, 10, 0, 0, 0, NULL );

    ok( hwnd != 0, "window creation failed\n" );
    format_id = RegisterClipboardFormatA( "my_cool_clipboard_format" );
    test_handles( 0 );
    test_handles( GetDesktopWindow() );
    test_handles( hwnd );
    run_thread( test_handles_thread, hwnd, __LINE__ );

    bitmap = CreateBitmap( 10, 10, 1, 1, NULL );
    bitmap2 = CreateBitmap( 10, 10, 1, 1, NULL );
    palette = CreatePalette( &logpalette );
    pen = CreatePen( PS_SOLID, 1, 0 );

    r = OpenClipboard( hwnd );
    ok( r, "gle %d\n", GetLastError() );
    r = EmptyClipboard();
    ok( r, "gle %d\n", GetLastError() );
    h = SetClipboardData( CF_TEXT, create_textA() );
    ok( is_moveable( h ), "expected moveable mem %p\n", h );
    h = SetClipboardData( format_id, create_textA() );
    ok( is_moveable( h ), "expected moveable mem %p\n", h );
    h = SetClipboardData( CF_BITMAP, bitmap );
    ok( GetObjectType( h ) == OBJ_BITMAP, "expected bitmap %p\n", h );
    h = SetClipboardData( CF_PALETTE, palette );
    ok( GetObjectType( h ) == OBJ_PAL, "expected palette %p\n", h );
    if (!is_win64)
    {
        h = SetClipboardData( CF_GDIOBJFIRST + 1, bitmap2 );
        ok( GetObjectType( h ) == OBJ_BITMAP, "expected bitmap %p\n", h );
        h = SetClipboardData( CF_GDIOBJFIRST + 2, pen );
        ok( GetObjectType( h ) == OBJ_PEN, "expected pen %p\n", h );
    }
    r = CloseClipboard();
    ok( r, "gle %d\n", GetLastError() );

    run_thread( test_handles_thread2, 0, __LINE__ );
    run_process( "handles test" );

    r = OpenClipboard( hwnd );
    ok( r, "gle %d\n", GetLastError() );
    h = GetClipboardData( CF_TEXT );
    ok( is_moveable( h ), "expected moveable mem %p\n", h );
    h = GetClipboardData( format_id );
    ok( is_moveable( h ), "expected moveable mem %p\n", h );
    r = EmptyClipboard();
    ok( r, "gle %d\n", GetLastError() );
    r = CloseClipboard();
    ok( r, "gle %d\n", GetLastError() );

    DestroyWindow( hwnd );
}

START_TEST(clipboard)
{
    char **argv;
    int argc = winetest_get_mainargs( &argv );
    HMODULE mod = GetModuleHandleA( "user32" );

    argv0 = argv[0];
    pAddClipboardFormatListener = (void *)GetProcAddress( mod, "AddClipboardFormatListener" );
    pRemoveClipboardFormatListener = (void *)GetProcAddress( mod, "RemoveClipboardFormatListener" );
    pGetClipboardSequenceNumber = (void *)GetProcAddress( mod, "GetClipboardSequenceNumber" );

    if (argc == 4 && !strcmp( argv[2], "set_clipboard_data" ))
    {
        set_clipboard_data_process( atoi( argv[3] ));
        return;
    }
    if (argc == 4 && !strcmp( argv[2], "grab_clipboard" ))
    {
        grab_clipboard_process( atoi( argv[3] ));
        return;
    }
    if (argc == 4 && !strcmp( argv[2], "handles" ))
    {
        test_handles_process( argv[3] );
        return;
    }

    test_RegisterClipboardFormatA();
    test_ClipboardOwner();
    test_synthesized();
    test_messages();
    test_data_handles();
}<|MERGE_RESOLUTION|>--- conflicted
+++ resolved
@@ -265,8 +265,8 @@
     ok(OpenClipboard(hWnd1), "OpenClipboard failed\n");
 
     SetLastError(0xdeadbeef);
-    ok(!OpenClipboard(hWnd2) &&
-       (GetLastError() == 0xdeadbeef || GetLastError() == ERROR_ACCESS_DENIED),
+    ret = OpenClipboard(hWnd2);
+    ok(!ret && (GetLastError() == 0xdeadbeef || GetLastError() == ERROR_ACCESS_DENIED),
        "OpenClipboard should fail without setting last error value, or with ERROR_ACCESS_DENIED, got error %d\n", GetLastError());
 
     SetLastError(0xdeadbeef);
@@ -281,9 +281,9 @@
     run_process( "set_clipboard_data 1" );
 
     SetLastError(0xdeadbeef);
-    ok(!OpenClipboard(hWnd2) &&
-       (GetLastError() == 0xdeadbeef || GetLastError() == ERROR_ACCESS_DENIED),
-       "OpenClipboard should fail without setting last error valuei, or with ERROR_ACCESS_DENIED, got error %d\n", GetLastError());
+    ret = OpenClipboard(hWnd2);
+    ok(!ret && (GetLastError() == 0xdeadbeef || GetLastError() == ERROR_ACCESS_DENIED),
+       "OpenClipboard should fail without setting last error value, or with ERROR_ACCESS_DENIED, got error %d\n", GetLastError());
 
     ret = CloseClipboard();
     ok( ret, "CloseClipboard error %d\n", GetLastError());
@@ -415,12 +415,8 @@
     SetLastError(0xdeadbeef);
     atom_id = GlobalFindAtomA("my_cool_clipboard_format");
     ok(atom_id == 0, "GlobalFindAtomA should fail\n");
-<<<<<<< HEAD
-    test_last_error(ERROR_FILE_NOT_FOUND);
-=======
     ok(GetLastError() == ERROR_FILE_NOT_FOUND, "err %d\n", GetLastError());
     }
->>>>>>> 2a8a0238
 
     for (format_id = 0; format_id < 0xffff; format_id++)
     {
@@ -428,23 +424,9 @@
         len = GetClipboardFormatNameA(format_id, buf, 256);
 
         if (format_id < 0xc000)
-        {
             ok(!len, "GetClipboardFormatNameA should fail, but it returned %d (%s)\n", len, buf);
-<<<<<<< HEAD
-            test_last_error(ERROR_INVALID_PARAMETER);
-        }
-        else
-        {
-            if (len)
-                trace("%04x: %s\n", format_id, len ? buf : "");
-            else
-                test_last_error(ERROR_INVALID_HANDLE);
-        }
-    }
-=======
         else if (len && winetest_debug > 1)
             trace("%04x: %s\n", format_id, len ? buf : "");
->>>>>>> 2a8a0238
     }
 
     ret = OpenClipboard(0);
@@ -496,6 +478,9 @@
     ok(!EmptyClipboard(), "EmptyClipboard should fail if clipboard wasn't open\n");
     ok(GetLastError() == ERROR_CLIPBOARD_NOT_OPEN || broken(GetLastError() == 0xdeadbeef), /* wow64 */
        "Wrong error %u\n", GetLastError());
+
+    format_id = RegisterClipboardFormatA("#1234");
+    ok(format_id == 1234, "invalid clipboard format id %04x\n", format_id);
 }
 
 static HGLOBAL create_textA(void)
@@ -599,12 +584,8 @@
     HGLOBAL h, htext;
     HENHMETAFILE emf;
     BOOL r;
-<<<<<<< HEAD
-    UINT cf;
-=======
     UINT cf, i, j, count;
     HANDLE data;
->>>>>>> 2a8a0238
 
     htext = create_textA();
     emf = create_emf();
@@ -639,9 +620,13 @@
     ok(r, "gle %d\n", GetLastError());
     cf = EnumClipboardFormats(0);
     ok(cf == CF_TEXT, "cf %08x\n", cf);
+    data = GetClipboardData(cf);
+    ok(data != NULL, "couldn't get data, cf %08x\n", cf);
 
     cf = EnumClipboardFormats(cf);
     ok(cf == CF_ENHMETAFILE, "cf %08x\n", cf);
+    data = GetClipboardData(cf);
+    ok(data != NULL, "couldn't get data, cf %08x\n", cf);
 
     cf = EnumClipboardFormats(cf);
     todo_wine ok(cf == CF_LOCALE, "cf %08x\n", cf);
@@ -652,12 +637,16 @@
         cf = EnumClipboardFormats(cf);
     }
     ok(cf == CF_OEMTEXT, "cf %08x\n", cf);
+    data = GetClipboardData(cf);
+    ok(data != NULL, "couldn't get data, cf %08x\n", cf);
 
     cf = EnumClipboardFormats(cf);
     ok(cf == CF_UNICODETEXT, "cf %08x\n", cf);
 
     cf = EnumClipboardFormats(cf);
     ok(cf == CF_METAFILEPICT, "cf %08x\n", cf);
+    data = GetClipboardData(cf);
+    todo_wine ok(data != NULL, "couldn't get data, cf %08x\n", cf);
 
     cf = EnumClipboardFormats(cf);
     ok(cf == 0, "cf %08x\n", cf);
